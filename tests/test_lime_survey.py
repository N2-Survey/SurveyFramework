"""Test functions related to Survey class"""
import os
import re
import unittest

import numpy as np
import pandas as pd

from n2survey.lime import DEFAULT_THEME, LimeSurvey, read_lime_questionnaire_structure
from tests.common import (
    BaseTestLimeSurvey2021Case,
    BaseTestLimeSurvey2021WithResponsesCase,
)


class TestLimeSurveyInitialisation(BaseTestLimeSurvey2021Case):
    """Test LimeSurvey class initialisation"""

    def test_simple_init(self):
        """Test simple initialisation"""

        survey = LimeSurvey(structure_file=self.structure_file)

        structure_dict = read_lime_questionnaire_structure(self.structure_file)
        section_df = pd.DataFrame(structure_dict["sections"])
        section_df = section_df.set_index("id")
        question_df = pd.DataFrame(structure_dict["questions"])
        question_df = question_df.set_index("name")
        question_df["is_contingent"] = question_df.contingent_of_name.notnull()

        self.assertEqual(survey.sections, section_df)
        self.assertEqual(survey.questions, question_df)
        self.assertEqual(survey.theme, DEFAULT_THEME)
        self.assertEqual(survey.output_folder, os.path.abspath(os.curdir))

    def test_init_params(self):
        """Test initialisation with default cmap option for plotting"""

        survey = LimeSurvey(
            theme={"palette": "Reds"},
            output_folder="somefolder",
            structure_file=self.structure_file,
        )
        expected_theme = DEFAULT_THEME.copy()
        expected_theme["palette"] = "Reds"
        self.assertEqual(survey.theme, expected_theme)
        self.assertEqual(survey.output_folder, "somefolder")


class TestLimeSurveyReadResponses(BaseTestLimeSurvey2021WithResponsesCase):
    """Test LimeSurvey reading responses"""

    def test_read_responses(self):
        """Test reading responses from dummy data csv"""

        not_in_structure = list(
            set(self.survey.responses.columns) - set(self.survey.questions.index)
        )

        self.assertEqual(bool(not_in_structure), False)

    def test_single_choice_dtype(self):
        """Test data for single choice questions is unordered categorical dtype"""

        single_choice_columns = [
            column
            for column in self.survey.responses.columns
            if self.survey.questions.loc[column, "type"] == "single-choice"
            and self.survey.questions.loc[column, "format"] is None
        ]

        self.assertEqual(
            (self.survey.responses[single_choice_columns].dtypes == "category").all(),
            True,
        )

    def test_array_dtype(self):
        """Test data for array questions is ordered categorical dtype"""

        array_columns = [
            column
            for column in self.survey.responses.columns
            if self.survey.questions.loc[column, "type"] == "array"
            and self.survey.questions.loc[column, "format"] is None
        ]

        self.assertEqual(
            (self.survey.responses[array_columns].dtypes == "category").all(),
            True,
        )

    def test_multiple_choice_dtype(self):
        """Test data for multiple choice questions is bool dtype"""

        multiple_choice_columns = [
            column
            for column in self.survey.responses.columns
            if self.survey.questions.loc[column, "type"] == "multiple-choice"
            and self.survey.questions.loc[column, "format"] is None
        ]

        self.assertEqual(
            (self.survey.responses[multiple_choice_columns].dtypes == "category").all(),
            True,
        )

    def test_lime_system_info_dtypes(self):
        """Test data in lime_system_info has correct dtypes"""

        datetime_columns = []
        float_columns = []
        categorical_columns = []
        for column in self.survey.lime_system_info.columns:
            if re.search("[Tt]ime", column):
                float_columns.append(column)
            if "date" in column:
                datetime_columns.append(column)
            if "language" in column:
                categorical_columns.append(column)

        self.assertEqual(
            (
                self.survey.lime_system_info[datetime_columns].dtypes
                == "datetime64[ns]"
            ).all(),
            True,
        )
        self.assertEqual(
            (self.survey.lime_system_info[float_columns].dtypes == "float64").all(),
            True,
        )
        self.assertEqual(
            (
                self.survey.lime_system_info[categorical_columns].dtypes == "category"
            ).all(),
            True,
        )


class TestLimeSurveyGetResponse(BaseTestLimeSurvey2021WithResponsesCase):
    """Test LimeSurvey get response"""

    def test_get_response(self):
        """Test basic get response functionality for valid and invalid input"""
        questions = ["A1", "A3", "A4", "A5", "A10", "A14", "B6", "D2", "E5a", "E9"]
        for question in questions:
            self.survey.get_responses(question, labels=False)
            self.survey.get_responses(question, labels=True)

        # assume exception raised after invalid question name
        self.assertRaises(ValueError, self.survey.get_responses, "X2", labels=False)
        self.assertRaises(ValueError, self.survey.get_responses, "X2", labels=True)

        # assume exception is thrown after A2 missing in responses
        self.assertRaises(KeyError, self.survey.get_responses, "A2", labels=False)
        self.assertRaises(KeyError, self.survey.get_responses, "A2", labels=True)

    def test_get_response_single_choice(self):
        """Test get response for single choice question type"""
        expected_response = [
            ["A1", "nan"],
            ["A1", "nan"],
            ["A3", "nan"],
            ["A2", "nan"],
            ["nan", "nan"],
        ]
        response = self.survey.get_responses(self.single_choice_column, labels=False)
        np.testing.assert_array_equal(
            expected_response, response.values.astype(str)[:5]
        )

        expected_response = [
            ["Woman", "nan"],
            ["Woman", "nan"],
            ["Man", "nan"],
            ["I don't want to answer this question", "nan"],
            ["No Answer", "nan"],
        ]
        response = self.survey.get_responses(self.single_choice_column, labels=True)
        expected_columns = [
            "To which gender do you identify most?",
            "To which gender do you identify most? / Other gender representations:",
        ]
        np.testing.assert_array_equal(expected_columns, response.columns)
        np.testing.assert_array_equal(
            expected_response, response.values.astype(str)[:5]
        )

    def test_get_response_multiple_choice(self):
        """Test get response for multiple choice question type"""
        expected_response = [
            [
                False,
                False,
                False,
                False,
                False,
                False,
                False,
                False,
                False,
                False,
                False,
                False,
                False,
                False,
                False,
                False,
                False,
                False,
                True,
                False,
<<<<<<< HEAD
                np.nan,
=======
                False,
>>>>>>> 06ebf293
            ],
            [
                False,
                False,
                False,
                False,
                False,
                False,
                False,
                False,
                False,
                False,
                False,
                False,
                True,
                False,
                False,
                False,
                False,
                False,
                False,
                False,
<<<<<<< HEAD
                np.nan,
=======
                False,
>>>>>>> 06ebf293
            ],
        ]
        response = self.survey.get_responses(self.multiple_choice_column, labels=False)
        np.testing.assert_equal(
            expected_response, response.values[:2].astype(np.float64)
        )

        expected_columns = [
            "I do not like scientific work.",
            "I do not like my topic.",
            "I have problems getting by financially.",
            "I do not like my working conditions.",
        ]
        response = self.survey.get_responses(self.multiple_choice_column, labels=True)
        np.testing.assert_array_equal(expected_columns, response.columns[:4])
        np.testing.assert_array_equal(
            expected_response, response.values[:2].astype(np.float64)
        )

    def test_get_response_free(self):
        """Test get response for free question type"""
        expected_response = pd.to_datetime(
            [
                "2017-01-01 00:00:00",
                "2020-06-01 00:00:00",
                "2019-08-01 00:00:00",
                "2017-05-01 00:00:00",
                "",
                "2017-08-01 00:00:00",
                "2018-01-01 00:00:00",
                "2020-09-01 00:00:00",
                "2017-08-01 00:00:00",
                "2019-12-01 00:00:00",
            ]
        )
        response = self.survey.get_responses(self.free_column, labels=False)
        self.assertEqual(response.shape[1], 1)
        np.testing.assert_array_equal(
            expected_response.values, response.iloc[:10, 0].values
        )

        expected_columns = ["When did you start your PhD?"]
        response = self.survey.get_responses(self.free_column, labels=True)
        np.testing.assert_array_equal(expected_columns, response.columns)
        np.testing.assert_array_equal(
            expected_response.values, response.iloc[:10, 0].values
        )

    def test_get_response_array(self):
        """Test get response for array question type"""
        expected_response = [
            ["A1", "A1", "A2"],
            ["A1", "A1", "A1"],
            ["A1", "A1", "A3"],
            ["A1", "A1", "A1"],
            ["nan", "nan", "nan"],
        ]
        response = self.survey.get_responses(self.array_column, labels=False)
        np.testing.assert_array_equal(
            expected_response, response.values[:5].astype(str)
        )

        expected_response = [
            ["Yes", "Yes", "No"],
            ["Yes", "Yes", "Yes"],
            ["Yes", "Yes", "I don't know"],
            ["Yes", "Yes", "Yes"],
            ["No Answer", "No Answer", "No Answer"],
        ]
        expected_columns = [
            "More time needed to complete PhD project",
            "Parental leave",
            "Wrap-up phase after completion of the PhD project",
        ]
        response = self.survey.get_responses(self.array_column, labels=True)
        np.testing.assert_array_equal(expected_columns, response.columns)
        np.testing.assert_array_equal(
            expected_response, response.values[:5].astype(str)
        )


# TODO:
# class TestLimeSurveyCount(BaseTestLimeSurvey2021WithResponsesCase):
#     """Test `count` method"""
#
#     def test_single_choice(self):
#         pass
#
#     def test_free(self):
#         pass
#
#     def test_array(self):
#         pass
#
#     def test_multiple_choice(self):
#         pass
#
#     def test_single_column(self):
#         pass


class TestLimeSurveyGetQuestionType(BaseTestLimeSurvey2021Case):
    """Test LimeSurvey get_question_type method"""

    def test_basic_question_types(self):
        self.assertEqual(
            "single-choice", self.survey.get_question_type(self.single_choice_column)
        )
        self.assertEqual(
            "multiple-choice",
            self.survey.get_question_type(self.multiple_choice_column),
        )
        self.assertEqual("array", self.survey.get_question_type(self.array_column))
        self.assertEqual("free", self.survey.get_question_type(self.free_column))

    def test_unexpected_type(self):
        self.survey.questions.loc[self.free_column, "type"] = "newtype"
        self.assertRaises(
            AssertionError, self.survey.get_question_type, self.free_column
        )

    def test_inconsistent_types(self):
        columns = self.survey.questions.index[
            self.survey.questions.question_group == self.array_column
        ]
        columns = list(columns)
        self.survey.questions.loc[columns[0], "type"] = "newtype"
        self.assertRaises(
            AssertionError, self.survey.get_question_type, self.array_column
        )


class TestLimeSurveyGetLabel(BaseTestLimeSurvey2021Case):
    """Test LimeSurvey get_label"""

    def test_single_choice_label(self):
        """Test getting label for single-choice question with question id"""

        label = self.survey.get_label(self.single_choice_column)

        self.assertEqual(
            label,
            "To which gender do you identify most?",
        )

    def test_multiple_choice_label_by_group(self):
        """Test getting label for multiple-choice question with question group id"""

        label = self.survey.get_label(self.multiple_choice_column)

        self.assertEqual(
            label,
            "What was/were the reason(s) for considering to quit your PhD?",
        )

    def test_multiple_choice_label_by_subquestion(self):
        """Test getting label for multiple-choice question with subquestion id"""

        label = self.survey.get_label(self.multiple_choice_column + "_SQ001")

        self.assertEqual(
            label,
            "What was/were the reason(s) for considering to quit your PhD?",
        )

    def test_array_label_by_group(self):
        """Test getting label for array question"""

        label = self.survey.get_label(self.array_column)

        self.assertEqual(
            label,
            "Would it be possible for you to extend your current contract/stipend for the following reasons?",
        )

    def test_array_label_by_subquestion(self):
        """Test getting label for array question with subquestion id"""

        label = self.survey.get_label(self.array_column + "_SQ001")

        self.assertEqual(
            label,
            "More time needed to complete PhD project",
        )

    def test_free_label(self):
        """Test getting label for free input question"""

        label = self.survey.get_label(self.free_column)

        self.assertEqual(
            label,
            "When did you start your PhD?",
        )


class TestLimeSurveyGetChoices(BaseTestLimeSurvey2021Case):
    """Test LimeSurvey get_choices"""

    def test_single_choice_choices(self):
        """Test getting choices for single-choice question"""

        choices = self.survey.get_choices(self.single_choice_column)

        self.assertDictEqual(
            choices,
            {
                "A1": "Woman",
                "A3": "Man",
                "A4": "Gender diverse (Gender-fluid)",
                "A5": "Non-binary",
                "A2": "I don't want to answer this question",
                "-oth-": "Other gender representations:",
            },
        )

    def test_multiple_choice_choices_by_group(self):
        """Test getting choices for multiple-choice question with question group id"""

        choices = self.survey.get_choices(self.multiple_choice_column)

        self.assertDictEqual(
            choices,
            {
                "C3_SQ001": "I do not like scientific work.",
                "C3_SQ002": "I do not like my topic.",
                "C3_SQ003": "I have problems getting by financially.",
                "C3_SQ004": "I do not like my working conditions.",
                "C3_SQ005": "I have work related difficulties with my supervisor.",
                "C3_SQ006": "I don’t like the social environment at my workplace.",
                "C3_SQ007": "I have personal difficulties with my supervisor.",
                "C3_SQ008": "I find my career prospective unattractive.",
                "C3_SQ009": "I have personal reasons.",
                "C3_SQ010": "I do not feel qualified enough.",
                "C3_SQ011": "I have no or poor academic results.",
                "C3_SQ012": "I find other jobs more interesting.",
                "C3_SQ013": "I can’t cope with the high workload.",
                "C3_SQ014": "My academic life is not compatible with my family responsibilities.",
                "C3_SQ015": "My project is not funded anymore.",
                "C3_SQ016": "I have administrative problems.",
                "C3_SQ020": "My health.",
                "C3_SQ017": "I don't want to answer this question.",
                "C3_SQ018": "I don't know.",
                "C3T": "Other, please specify",
            },
        )

    def test_multiple_choice_choices_by_subquestion(self):
        """Test getting choices for multiple-choice question with subquestion id"""

        choices = self.survey.get_choices(self.multiple_choice_column + "_SQ001")

        self.assertDictEqual(
            choices,
            {"Y": "I do not like scientific work."},
        )

    def test_array_choices(self):
        """Test getting choices for array question and sub-question"""

        question_choices = self.survey.get_choices(self.array_column)
        subquestion_choices = self.survey.get_choices(self.array_column + "_SQ001")

        self.assertDictEqual(
            question_choices,
            {
                "A1": "Yes",
                "A2": "No",
                "A3": "I don't know",
                "A4": "I don't want to answer this question",
            },
        )
        self.assertDictEqual(question_choices, subquestion_choices)

    def test_free_choices(self):
        """Test getting choices for free input question"""

        label = self.survey.get_choices(self.free_column)

        self.assertEqual(
            label,
            None,
        )


class TestLimeSurveyplot(BaseTestLimeSurvey2021WithResponsesCase):
    def test_single_choice_question(self):
        # Todo implement test using mocking or matplotlib.testing
        # mock_plot = create_autospec(LimeSurvey.plot)
        # plot_call_multi = mock_plot()

        self.survey.plot(
            self.multiple_choice_column,
            rc={"font.sans-serif": "Tahoma"},
            display_title=True,
        )

        self.survey.plot(
            self.single_choice_column,
            rc={"font.sans-serif": "Tahoma"},
            palette="colorblind",
        )


<<<<<<< HEAD
class TestLimeSurveyGetItem(BaseTestLimeSurvey2021WithResponsesCase):
    """Test LimeSurvey __getitem__ method"""

    def test_str(self):
        """Test __getitem__ for str input"""

        filtered_survey = self.survey[self.single_choice_column]

        ref = [
            "A1",
            "A1",
            "A3",
            "A2",
            np.nan,
            "A1",
            "A1",
            "A1",
            "A1",
            "A1",
            np.nan,
            "A1",
            "A1",
            "A1",
            "A1",
            np.nan,
            "A1",
            "A1",
            "A1",
            "A4",
            "A3",
            "A5",
            "A5",
            "A1",
            "A3",
            "A1",
            "A1",
            "A3",
            "A1",
            "A3",
            "A3",
            np.nan,
            "A3",
            "A5",
            "A3",
            "A3",
        ]

        np.testing.assert_equal(list(filtered_survey.responses.values[:, 0]), ref)

    def test_list(self):
        """Test __getitem__ for list of str input"""

        filtered_survey = self.survey[[self.array_column, self.single_choice_column]]

        ref = [
            "A2",
            "A1",
            "A3",
            "A1",
            np.nan,
            "A2",
            "A1",
            "A1",
            "A2",
            "A2",
            np.nan,
            "A1",
            "A2",
            "A3",
            "A2",
            np.nan,
            "A3",
            "A2",
            "A1",
            np.nan,
            "A3",
            "A2",
            np.nan,
            "A4",
            "A3",
            "A3",
            "A3",
            "A1",
            "A2",
            "A3",
            "A1",
            np.nan,
            "A3",
            "A3",
            "A3",
            "A3",
        ]

        np.testing.assert_equal(list(filtered_survey.responses.values[:, 2]), ref)

    def test_single_choice(self):
        """Test __getitem__ for single-choice question"""

        filtered_survey = self.survey[self.survey.responses.loc[:, "A3"] == "A3"]

        np.testing.assert_equal(np.array(filtered_survey.responses.index), [4, 37])
        np.testing.assert_equal(filtered_survey.responses.values[:, 7], ["A11", "A7"])

    def test_multiple_choice(self):
        """Test __getitem__ for multiple-choice question"""

        filtered_survey = self.survey[self.survey.responses.loc[:, "A10_SQ005"] == "Y"]

        np.testing.assert_equal(np.array(filtered_survey.responses.index), [31, 45])
        np.testing.assert_equal(filtered_survey.responses.values[:, 7], ["A10", "A7"])

    def test_array(self):
        """Test __getitem__ for array question"""

        filtered_survey = self.survey[self.survey.responses.loc[:, "C1_SQ005"] == "A5"]

        np.testing.assert_equal(np.array(filtered_survey.responses.index), [10, 39, 45])
        np.testing.assert_equal(
            filtered_survey.responses.values[:, 7], ["A8", "A9", "A7"]
        )

    def test_list_choices(self):
        """Test __getitem__ for list of choices to one question"""

        filtered_survey = self.survey[
            (self.survey.responses.loc[:, "B2"] == "A2")
            | (self.survey.responses.loc[:, "B2"] == "A5")
        ]

        np.testing.assert_equal(np.array(filtered_survey.responses.index), [28, 38, 39])
        np.testing.assert_equal(
            filtered_survey.responses.values[:, 7], ["A25", "A32", "A9"]
        )

    def test_list_questions(self):
        """Test __getitem__ for list of choices to one question"""

        filtered_survey = self.survey[
            (self.survey.responses.loc[:, "A11"] == "A1")
            & (
                (self.survey.responses.loc[:, "B9b_SQ001"] == "Y")
                | (self.survey.responses.loc[:, "B9b_SQ002"] == "Y")
            )
        ]

        np.testing.assert_equal(np.array(filtered_survey.responses.index), [5, 21, 46])
        np.testing.assert_equal(
            filtered_survey.responses.values[:, 7], ["A38", "A11", "A8"]
        )

    def test_tuple(self):
        """Test __getitem__ for tuple input"""

        filtered_survey = self.survey[
            self.survey.responses[self.single_choice_column] == "A5", "A5"
        ]

        ref = ["A25", "A4", "A7"]

        np.testing.assert_equal(filtered_survey.responses.values[:, 0], ref)

    def test_tuple_list(self):
        """Test __getitem__ for tuple input with list as second element"""

        filtered_survey = self.survey[
            self.survey.responses[self.single_choice_column] == "A5",
            [self.array_column, self.multiple_choice_column],
        ]

        ref = [np.nan, np.nan, "Y"]

        np.testing.assert_equal(list(filtered_survey.responses.values[:, 6]), ref)


class TestLimeSurveyQuery(BaseTestLimeSurvey2021WithResponsesCase):
    """Test LimeSurvey query method"""

    def test_single_choice(self):
        """Test query for single-choice question"""

        filtered_survey = self.survey.query("A3 == 'A3'")

        np.testing.assert_equal(list(filtered_survey.responses.index), [4, 37])

    def test_multiple_choice(self):
        """Test query for multiple-choice question"""

        filtered_survey = self.survey.query("A10_SQ005 == 'Y'")

        np.testing.assert_equal(list(filtered_survey.responses.index), [31, 45])

    def test_array(self):
        """Test query for array question"""

        filtered_survey = self.survey.query("C1_SQ005 == 'A5'")

        np.testing.assert_equal(list(filtered_survey.responses.index), [10, 39, 45])

    def test_list_choices(self):
        """Test query for list of choices to one question"""

        filtered_survey = self.survey.query("B2 == 'A2' | B2 ==  'A5'")

        np.testing.assert_equal(list(filtered_survey.responses.index), [28, 38, 39])

    def test_list_questions(self):
        """Test query for list of choices to one question"""

        filtered_survey = self.survey.query(
            "A11 == 'A1' & (B9b_SQ001 == 'Y' | B9b_SQ002 == 'Y')"
        )

        np.testing.assert_equal(list(filtered_survey.responses.index), [5, 21, 46])
=======
class TestLimeSurveyRateMentalHealth(BaseTestLimeSurvey2021WithResponsesCase):
    """Test LimeSurvey rate_mental_health"""

    def test_state_anxiety(self):
        """Test rating state anxiety"""

        result = self.survey.rate_mental_health("D1")

        ref = pd.DataFrame(
            data={
                "total_state_anxiety_score": [50.0, 100 / 3, 130 / 3],
                "state_anxiety_class": pd.Categorical(
                    ["high anxiety", "no or low anxiety", "moderate anxiety"],
                    categories=[
                        "no or low anxiety",
                        "moderate anxiety",
                        "high anxiety",
                    ],
                    ordered=True,
                ),
            },
            index=[2, 3, 4],
        )
        ref.index.name = "id"

        self.assert_df_equal(result.iloc[:3, -2:], ref, msg="DataFrames not equal.")

    def test_trait_anxiety(self):
        """Test rating trait anxiety"""

        result = self.survey.rate_mental_health("D2")

        ref = pd.DataFrame(
            data={
                "total_trait_anxiety_score": [47.5, 32.5, 50.0],
                "trait_anxiety_class": pd.Categorical(
                    ["high anxiety", "no or low anxiety", "high anxiety"],
                    categories=[
                        "no or low anxiety",
                        "moderate anxiety",
                        "high anxiety",
                    ],
                    ordered=True,
                ),
            },
            index=[2, 3, 4],
        )
        ref.index.name = "id"

        self.assert_df_equal(result.iloc[:3, -2:], ref, msg="DataFrames not equal.")

    def test_depression(self):
        """Test rating depression"""

        result = self.survey.rate_mental_health("D3")

        ref = pd.DataFrame(
            data={
                "total_depression_score": [8.0, 5.0, 8.0],
                "depression_class": pd.Categorical(
                    ["mild depression", "mild depression", "mild depression"],
                    categories=[
                        "no to minimal depression",
                        "mild depression",
                        "moderate depression",
                        "moderately severe depression",
                        "severe depression",
                    ],
                    ordered=True,
                ),
            },
            index=[2, 3, 4],
        )
        ref.index.name = "id"

        self.assert_df_equal(result.iloc[:3, -2:], ref, msg="DataFrames not equal.")
>>>>>>> 06ebf293


if __name__ == "__main__":
    unittest.main()<|MERGE_RESOLUTION|>--- conflicted
+++ resolved
@@ -210,11 +210,7 @@
                 False,
                 True,
                 False,
-<<<<<<< HEAD
                 np.nan,
-=======
-                False,
->>>>>>> 06ebf293
             ],
             [
                 False,
@@ -237,11 +233,7 @@
                 False,
                 False,
                 False,
-<<<<<<< HEAD
                 np.nan,
-=======
-                False,
->>>>>>> 06ebf293
             ],
         ]
         response = self.survey.get_responses(self.multiple_choice_column, labels=False)
@@ -546,7 +538,6 @@
         )
 
 
-<<<<<<< HEAD
 class TestLimeSurveyGetItem(BaseTestLimeSurvey2021WithResponsesCase):
     """Test LimeSurvey __getitem__ method"""
 
@@ -760,7 +751,8 @@
         )
 
         np.testing.assert_equal(list(filtered_survey.responses.index), [5, 21, 46])
-=======
+
+
 class TestLimeSurveyRateMentalHealth(BaseTestLimeSurvey2021WithResponsesCase):
     """Test LimeSurvey rate_mental_health"""
 
@@ -837,7 +829,6 @@
         ref.index.name = "id"
 
         self.assert_df_equal(result.iloc[:3, -2:], ref, msg="DataFrames not equal.")
->>>>>>> 06ebf293
 
 
 if __name__ == "__main__":
