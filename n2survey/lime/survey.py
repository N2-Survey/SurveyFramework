import copy
import os
import re
import string
import warnings
from typing import Optional, Union

import matplotlib.pyplot as plt
import numpy as np
import pandas as pd

from n2survey.lime.structure import read_lime_questionnaire_structure
from n2survey.lime.transformations import (
    calculate_duration,
    range_to_numerical,
    rate_mental_health,
    rate_satisfaction,
    rate_supervision,
)
from n2survey.plot import (
<<<<<<< HEAD
    array_single_comparison_plot,
=======
    comparison_numeric_bar_plot,
>>>>>>> 42833e6f
    likert_bar_plot,
    multiple_choice_bar_plot,
    multiple_multiple_comparison_plot,
    multiple_simple_comparison_plot,
    simple_comparison_plot,
    single_choice_bar_plot,
)

__all__ = ["LimeSurvey", "DEFAULT_THEME", "QUESTION_TYPES"]


DEFAULT_THEME = {
    "context": "notebook",
    "style": "darkgrid",
    "palette": "Blues",
    "font": "sans-serif",
    "font_scale": 1,
    "color_codes": True,
    "rc": {
        "figure.figsize": (12, 12),
    },
}

QUESTION_TYPES = (
    "free",
    "array",
    "single-choice",
    "multiple-choice",
)


# PLOT_KINDS_ = [
#     "multiple choice plot",
#     "likert scale plot",
#     "simple comparison plot",
#     "basic bar plot"
# ]


def _clean_file_name(filename: str) -> str:
    """Clean a file name from forbiden characters"""
    # "-_.() abcdefghijklmnopqrstuvwxyzABCDEFGHIJKLMNOPQRSTUVWXYZ0123456789"
    valid_chars = "-_.() %s%s" % (string.ascii_letters, string.digits)
    return "".join(c for c in filename if c in valid_chars)


def _split_plot_kwargs(mixed_kwargs: dict) -> tuple[dict, dict]:
    """Split dict of arguments into theme and non-theme arguments

    Args:
        mixed_kwargs (dict): Initial dict of mixed arguments

    Returns:
        tuple[dict, dict]: Tuple of (<theme arguements>, <non-theme arguments>)
    """
    theme_args = {k: v for k, v in mixed_kwargs.items() if k in DEFAULT_THEME}
    nontheme_args = {k: v for k, v in mixed_kwargs.items() if k not in DEFAULT_THEME}
    return theme_args, nontheme_args


def deep_dict_update(source: dict, update_dict: dict) -> dict:
    """Recursive dictionary update

    Args:
        source (dict): Source dictionary to update
        update_dict (dict): Dictionary with "new" data

    Returns:
        dict: Upated dictionary. Neasted dictionaries are updated recursevely
          Neasted lists are combined.
    """
    for key, val in update_dict.items():
        if isinstance(val, dict):
            tmp = deep_dict_update(source.get(key, {}), val)
            source[key] = tmp
        elif isinstance(val, list):
            source[key] = source.get(key, []) + val
        else:
            source[key] = val
    return source


rng = np.random.default_rng()


class LimeSurvey:
    """Base LimeSurvey class"""

    na_label: str = "No Answer"
    theme: dict = None
    output_folder: str = None
    supported_orgs = ["MPS", "Helmholtz", "Leibniz", "TUM", "N2"]
    additional_questions = {
        "state_anxiety_score": {
            "label": "What is the state anxiety score?",
            "type": "free",
        },
        "state_anxiety_class": {
            "label": "What is the state anxiety class?",
            "type": "single-choice",
            "choices": {
                "A1": "no or low anxiety",
                "A2": "moderate anxiety",
                "A3": "high anxiety",
            },
        },
        "trait_anxiety_score": {
            "label": "What is the trait anxiety score?",
            "type": "free",
        },
        "trait_anxiety_class": {
            "label": "What is the trait anxiety class?",
            "type": "single-choice",
            "choices": {
                "A1": "no or low anxiety",
                "A2": "moderate anxiety",
                "A3": "high anxiety",
            },
        },
        "depression_score": {
            "label": "What is the depression score?",
            "type": "free",
        },
        "depression_class": {
            "label": "What is the depression class?",
            "type": "single-choice",
            "choices": {
                "A1": "no to minimal depression",
                "A2": "mild depression",
                "A3": "moderate depression",
                "A4": "moderately severe depression",
                "A5": "severe depression",
            },
        },
        "noincome_duration": {
            "label": "For how long have you been working on your PhD without pay?",
            "type": "free",
        },
        "income_amount": {
            "label": "Right now, what is your monthly net income for your work at your research organization?",
            "type": "free",
        },
        "costs_amount": {
            "label": "How much do you pay for your rent and associated living costs per month in euros?",
            "type": "free",
        },
        "contract_duration": {
            "label": "What was or is the longest duration of your contract or stipend related to your PhD project?",
            "type": "free",
        },
        "holiday_amount": {
            "label": "How many holidays per year can you take according to your contract or stipend?",
            "type": "free",
        },
        "hours_amount": {
            "label": "On average, how many hours do you typically work per week in total?",
            "type": "free",
        },
        "holidaytaken_amount": {
            "label": "How many days did you take off (holiday) in the past year?",
            "type": "free",
        },
        "formal_supervision_score": {
            "label": "What is the formal supervision score?",
            "type": "free",
        },
        "formal_supervision_class": {
            "label": "What is the formal supervision class?",
            "type": "single-choice",
            "choices": {
                "A1": "very satisfied",
                "A2": "rather satisfied",
                "A3": "neither satisfied nor dissatisfied",
                "A4": "rather dissatisfied",
                "A5": "very dissatisfied",
            },
        },
        "direct_supervision_score": {
            "label": "What is the direct supervision score?",
            "type": "free",
        },
        "direct_supervision_class": {
            "label": "What is the direct supervision class?",
            "type": "single-choice",
            "choices": {
                "A1": "very satisfied",
                "A2": "rather satisfied",
                "A3": "neither satisfied nor dissatisfied",
                "A4": "rather dissatisfied",
                "A5": "very dissatisfied",
            },
        },
        "phd_duration": {
            "label": "What is the length of PhD?",
            "type": "free",
        },
        "satisfaction_score": {
            "label": "What is the satisfaction score?",
            "type": "free",
        },
        "satisfaction_class": {
            "label": "What is the satisfaction class?",
            "type": "single-choice",
            "choices": {
                "A1": "very satisfied",
                "A2": "satisfied",
                "A3": "neither/nor",
                "A4": "dissatisfied",
                "A5": "very dissatisfied",
            },
        },
    }

    def __init__(
        self,
        structure_file: str = None,
        theme: Optional[dict] = None,
        output_folder: Optional[str] = None,
        org: str = None,
    ) -> None:
        """Get an instance of the Survey

        Args:
            structure_file (str, optional): Path to the structure XML file
            theme (Optional[dict], optional): seaborn theme parameters.
              See `seaborn.set_theme` for the details. By default,
              `n2survey.DEFAULT_THEME` is used.
            output_folder (Optional[str], optional): A path to a folder where outputs,
            i.e. plots, repotrs, etc. will be saved. By default, current woring
            directory is used.
            org (str, optional): Name of the organization.
        """

        # Store path to structure file
        if structure_file:
            self.structure_file = os.path.abspath(structure_file)
            self.read_structure(self.structure_file)

        # Update default plotting options
        self.theme = DEFAULT_THEME.copy()
        if theme:
            self.theme.update(theme)

        # Set a folder for output results
        self.output_folder = output_folder or os.path.abspath(os.curdir)

        # Store organization information
        if org is not None:
            self._validate_org(org)
        self.org = org

    def set_org(self, org):
        """Set organization attribute

        Args:
            org (str): organization name
        """

        self._validate_org(org)
        self.org = org

    def _validate_org(self, org):
        """Validate organization is among supported ones

        Args:
            org (str): organization name

        Raises:
            AssertionError: org from user input not supported
        """

        if org not in self.supported_orgs:
            raise AssertionError(
                f"Only the following organizations are supported: {self.supported_orgs}"
            )

    def read_structure(self, structure_file: str) -> None:
        """Read structure XML file

        Args:
            structure_file (str): Path to the structure XML file
        """

        # Parse XML structure file
        self.structure_file = os.path.abspath(structure_file)
        structure_dict = read_lime_questionnaire_structure(structure_file)

        # Get pandas.DataFrame table for the structure
        section_df = pd.DataFrame(structure_dict["sections"])
        section_df = section_df.set_index("id")
        question_df = pd.DataFrame(structure_dict["questions"])
        question_df = question_df.set_index("name")
        question_df["is_contingent"] = question_df.contingent_of_name.notnull()
        self.sections = section_df
        self.questions = question_df

        for question, info in self.additional_questions.items():
            self.add_question(question, **info)

    def read_responses(
        self,
        responses_file: str,
        transformation_questions: dict = {},
        org: str = None,
    ) -> None:
        """Read responses CSV file

        Args:
            responses_file (str): Path to the responses CSV file
            transformation_questions (dict, optional): Dict of questions
                requiring transformation of raw data, e.g. {'depression': 'D3'}
                or {'supervision': ['E7a', 'E7b']}
            org (str): organization name

        """

        # Read 1st line of the csv file
        response = pd.read_csv(responses_file, nrows=1, index_col=0)

        # Prepare dtype info
        columns = response.columns
        renamed_columns = (
            columns.str.replace("[", "_", regex=False)
            .str.replace("]", "", regex=False)
            .str.replace("_other", "other", regex=False)
        )
        dtype_dict, datetime_columns = self._get_dtype_info(columns, renamed_columns)

        # Read entire csv with optimal dtypes
        responses = pd.read_csv(
            responses_file,
            index_col=0,
            dtype=dtype_dict,
            parse_dates=datetime_columns,
            infer_datetime_format=True,
        )
        responses = responses.rename(columns=dict(zip(columns, renamed_columns)))

        if "datestamp" in columns:
            # CSV file is unprocessed data
            raw_data = True

            # Identify columns for survey questions
            first_question = columns.get_loc("datestamp") + 1
            last_question = columns.get_loc("interviewtime") - 1
            question_columns = renamed_columns[first_question : last_question + 1]

            # Split df into question responses and timing info
            question_responses = responses.loc[:, question_columns]
            system_info = responses.iloc[:, ~renamed_columns.isin(question_columns)]

        else:
            # CSV file is previously processed data
            raw_data = False
            question_responses = responses
            system_info = pd.DataFrame()
            if org is None:
                org = responses["organization"].iloc[0]
                if pd.isna(org):
                    raise ValueError(
                        "No organization name found in imported data. Please specify."
                    )
                else:
                    self.set_org(org)
            else:
                self.set_org(org)

        # Set correct categories for categorical fields
        for column in self.questions.index:
            choices = self.questions.loc[column, "choices"]
            if (column in question_responses.columns) and pd.notnull(choices):
                question_responses.loc[:, column] = (
                    question_responses.loc[:, column]
                    # We expect all categorical column to be category dtype already
                    # .astype("category")
                    .cat.set_categories(choices.keys())
                )

        if raw_data:
            # Add missing columns for multiple-choice questions with contingent question
            # A contingent question of a multiple-choice question typically looks like this:
            # <response varName="B1T">
            # <fixed>
            #  <category>
            #    <label>Other</label>
            #   <value>Y</value>
            #   <contingentQuestion varName="B1other">
            #    <text>Other</text>
            #     ...
            # For some reason, LimeSurvey does not export values for the parent <response> (B1T in this case).
            # So, here we add those columns artificially based on the contingent question values.
            multiple_choice_questions = self.questions.index[
                (self.questions["type"] == "multiple-choice")
                & self.questions["contingent_of_name"].notnull()
            ]
            for question in multiple_choice_questions:
                question_responses.insert(
                    question_responses.columns.get_loc(question),
                    self.questions.loc[question, "contingent_of_name"],
                    # Fill in new column based on "{question_id}other" column data
                    pd.Categorical(
                        question_responses[question].where(
                            question_responses[question].isnull(), "Y"
                        )
                    ),
                )

        # Validate data structure
        # Check for columns not listed in survey structure df
        not_in_structure = list(
            set(question_responses.columns) - set(self.questions.index)
        )
        if not_in_structure:
            warnings.warn(
                f"The following columns in the data csv file are not found in the survey structure and are dropped:\n{not_in_structure}"
            )
            question_responses = question_responses.drop(not_in_structure, axis=1)
        # Ceheck for questions not listed in data csv
        not_in_data = list(set(self.questions.index) - set(question_responses.columns))
        if not_in_structure:
            warnings.warn(
                f"The following questions in the survey structure are not found in the data csv file:\n{not_in_data}"
            )

        self.responses = question_responses
        self.lime_system_info = system_info

        for transform, questions in transformation_questions.items():
            if not isinstance(questions, list):
                questions = [questions]
            for question in questions:
                self.add_responses(self.transform_question(question, transform))

    def transform_question(self, question: Union[str, tuple], transform: str):
        """Perform transformation on responses to given question

        Args:
            question (str or tuple of str): Question(s) to transform
            transform (str): Type of transform to perform

        Returns:
            pd.DataFrame: Transformed DataFrame to be concatenated to self.responses
        """

        transform_dict = {
            "state_anxiety": "mental_health",
            "trait_anxiety": "mental_health",
            "depression": "mental_health",
            "supervision": "supervision",
            "range": "range_to_numerical",
            "duration": "duration",
            "satisfaction": "satisfaction",
        }

        if transform_dict.get(transform) == "mental_health":
            return rate_mental_health(
                question_label=self.get_label(question + "_SQ001"),
                responses=self.get_responses(question, labels=False),
                choices=self.get_choices(question),
                condition=transform,
            )
        elif transform_dict.get(transform) == "supervision":
            return rate_supervision(
                question_label=self.get_label(question),
                responses=self.get_responses(question, labels=False),
                choices=self.get_choices(question),
            )
        elif transform_dict.get(transform) == "range_to_numerical":
            return range_to_numerical(
                question_label=self.get_label(question),
                responses=self.get_responses(question),
            )
        elif transform_dict.get(transform) == "duration":
            return calculate_duration(
                start_responses=self.get_responses(question[0], labels=False),
                end_responses=self.get_responses(question[1], labels=False),
            )
        elif transform_dict.get(transform) == "satisfaction":
            return rate_satisfaction(
                question_label=self.get_label(question),
                responses=self.get_responses(question, labels=False),
                choices=self.get_choices(question),
            )

    def __copy__(self):
        """Create a shallow copy of the LimeSurvey instance

        Returns:
            LimeSurvey: a shallow copy of the LimeSurvey instance
        """
        survey_copy = LimeSurvey()
        survey_copy.__dict__.update(self.__dict__)

        return survey_copy

    def __deepcopy__(self, memo_dict={}):
        """Create a deep copy of the LimeSurvey instance

        Returns:
            LimeSurvey: a deep copy of the LimeSurvey instance
        """

        survey_copy = LimeSurvey()
        survey_copy.__dict__.update(self.__dict__)
        survey_copy.responses = copy.deepcopy(self.responses, memo_dict)

        return survey_copy

    def get_responses(
        self,
        question: str,
        labels: bool = True,
        drop_other: bool = False,
    ) -> pd.DataFrame:
        """Get responses for a given question with or without labels

        Args:
            question (str): Question to get the responses for.
            labels (bool, optional): If the response consists of labels or not (default True).
            drop_other (bool, optional): Whether to exclude contingent question (i.e. "other")

        Raises:
            ValueError: Inconsistent question types within question groups.
            ValueError: Unknown question types.

        Returns:
            [pd.DataFrame]: The response for the selected question.
        """
        question_group = self.get_question(question, drop_other=drop_other)
        question_type = self.get_question_type(question)

        responses = self.responses.loc[:, question_group.index]

        # convert multiple-choice responses
        if question_type == "multiple-choice":
            # ASSUME: question response consists of multiple columns with
            #         'Y' or NaN as entries.
            # Masked with boolean values the responses with nan only for the columns where is_contingent is True.
            # Left-hand-side slicing changed from .loc to __getitem__ to avoid categorical assignment error
            # Reason unclear, see: https://stackoverflow.com/questions/71905655/pandas-can-assign-1-column-
            # dataframe-to-series-but-not-to-dataframe-of-same-sha
            responses[
                question_group.index[~question_group.is_contingent]
            ] = responses.loc[:, ~question_group.is_contingent].notnull()

        # replace labels
        if labels:
            if question_type == "multiple-choice":
                # If a multiple-choice subquestion
                if "SQ" in question:
                    question = question.split("_")[0]
                # Get column labels for entire question group as dict
                rename = self.get_choices(question)
                # Rename column names
                responses = responses.rename(columns=rename)

            else:
                # Rename category values and replace NA by self.na_label
                for column in responses.columns:
                    choices = question_group.loc[column, "choices"]
                    if pd.notnull(choices):
                        responses.loc[:, column] = (
                            responses.loc[:, column]
                            .cat.rename_categories(choices)
                            .cat.add_categories(self.na_label)
                            .fillna(self.na_label)
                        )
                # Rename column names
                responses = responses.rename(columns=dict(question_group.label))

        return responses

    def __getitem__(
        self, key: Union[pd.Series, pd.DataFrame, str, list, tuple]
    ) -> "LimeSurvey":
        """Retrieve or slice the responses DataFrame

        Args:
            key (pd.Series, pd.DataFrame, str, list, or tuple): A key for
                DataFrame slicing or get_responses method

        Returns:
            LimeSurvey: A copy of LimeSurvey instance with filtered responses
                DataFrame
        """
        filtered_survey = self.__copy__()

        # A bool-valued Series, e.g. survey[survey.responses["A3"] == "A5"]
        # is interpreted as a row filter
        if isinstance(key, (pd.Series, pd.DataFrame)):
            filtered_survey.responses = filtered_survey.responses[key]
        # A question id as string, e.g. survey["A3"]
        # is interpreted as a column filter
        elif isinstance(key, str):
            filtered_survey = filtered_survey[[key]]
        # A list of columns, e.g. survey[["C3_SQ001", "C3_Sq002"]]
        # is interpreted as a column filter
        elif isinstance(key, list):
            columns = [
                column
                for question in key
                for column in filtered_survey.get_question(question).index.to_list()
            ]
            filtered_survey.responses = filtered_survey.responses[columns]
        # Two args, e.g. survey[survey.responses["A3"] == "A5", "B1"]
        # or survey[1:10, ["B1", "C1_SQ001"]]
        # is interpreted as (row filter, column filter)
        elif isinstance(key, tuple) and len(key) == 2:
            rows, columns = key
            filtered_survey = filtered_survey[rows]
            filtered_survey = filtered_survey[columns]
        else:
            raise SyntaxError(
                """
                Input must be of type pd.Series, pd.DataFrame, str, list, or tuple.
                Examples:
                    pd.Series or pd.DataFrame: survey[survey.responses["A3"] == "A5"]
                    str: survey["A3"]
                    list of str: survey[["C3_SQ001", "C3_Sq002"]]
                    tuple: survey[survey.responses["A3"] == "A5", "B1"]
                """
            )

        return filtered_survey

    def query(self, expr: str) -> "LimeSurvey":
        """Filter responses DataFrame with a boolean expression

        Args:
            expr (str): Condition str for pd.DataFrame.query().
                E.g. "A6 == 'A3' & "B2 == 'A5'"

        Returns:
            LimeSurvey: LimeSurvey with filtered responses
        """

        # Make copy of LimeSurvey instance
        filtered_survey = self.__copy__()
        # Filter responses DataFrame
        filtered_survey.responses = self.responses.query(expr)

        return filtered_survey

    def filter_na(self, question: str) -> "LimeSurvey":
        """Filter out entries in responses DataFrame with no answer
        to specified question.

        Args:
            question (str): Question to which the entries are filtered.

        returns:
            LimeSurvey: LimeSurvey with filtered responses.
        """

        # Make copy of LimeSurvey instance
        filtered_survey = self.__copy__()
        # Filter responses DataFrame
        filtered_survey.responses = filtered_survey.responses[
            filtered_survey.responses[question].notna()
        ]

        return filtered_survey

    def count(
        self,
        question: str,
        responses: pd.DataFrame = None,
        labels: bool = True,
        dropna: bool = False,
        add_totals: bool = False,
        percents: bool = False,
    ) -> pd.DataFrame:
        """Get counts for a question or a single column

        Args:
            question (str): Name of a question group or a sinlge column
            responses (pd.Dataframe, optional): dataframe to be used instead of `question`
            labels (bool, optional): Use labels instead of codes. Defaults to True.
            dropna (bool, optional): Do not count empty values. Defaults to False.
            add_totals (bool, optional): Add a column and a row with totals. Values
              set to NA if they do not make sense. For example, sums by row for
              multiple choice field. Defaults to False.
            percents (bool, optional): Output percents instead of counts.
              Calculted with respent to the total number of repondents.
              Defaults to False.

        Raises:
            AssertionError: Unexpected question type

        Returns:
            pd.DataFrame: Counts for a given question/column.
              * For question with choices, counts are ordered accordingly and
              catigories that did not occur it responses added with 0 count.
              * For an array question, it is an 2D counts where values are presented
              in the row index and sub_questions are presented in columns.
              * For a multiple-choice question, for each choice, number of respondents
              that chose the correspoinding choise is counted.
              * If `add_totals` is true, then the data frame has one additional column
              and one additional row. Both called "Total" and contains totals or, if
              total count contains misleading data, NA
        """
        if responses is None:
            question_type = self.get_question_type(question)
            responses = self.get_responses(question, labels=labels, drop_other=True)
        else:
            responses = responses

        if responses.shape[1] == 1:
            # If it consist of only one column, i.e. free, single choice, or
            # single column
            counts_df = pd.DataFrame(
                responses.iloc[:, 0].value_counts(dropna=dropna, sort=False)
            )
            # If it is not categorical field, i.e. integer, date, string
            # then sort by values
            if responses.iloc[:, 0].dtype.name != "category":
                counts_df = counts_df.sort_index()
        else:
            if question_type == "multiple-choice":
                counts_df = pd.DataFrame(
                    responses.sum(axis=0), columns=[self.get_label(question)]
                )
            elif question_type == "array":
                counts_df = responses.apply(
                    lambda x: x.value_counts(dropna=dropna, sort=False), axis=0
                )
            else:
                # "free" and "single-choice" are supposed to have be handled before
                # since they consist of only one column
                raise AssertionError(f"Unexpected question type {question}")

        # Add totals
        # Adding totals appends one column and one row with totals
        # per row and per column correspondingly. However, in somecases
        # this summing does not make a sence. Then, we replace those values
        # by NA.
        if add_totals:
            # Add sums per rows and columns
            counts_df = counts_df.append(
                pd.DataFrame(counts_df.sum(axis=0), columns=["Total"]).transpose()
            )
            counts_df.insert(counts_df.shape[1], "Total", counts_df.sum(axis=1))
            # Correct for each question type
            if question_type == "multiple-choice":
                # Sums by row should be equal to number of responses
                counts_df.iloc[:, -1] = responses.shape[0]
                # Sums by column do not make sense, so we replace them by NA
                counts_df.iloc[-1, :] = pd.NA
            elif question_type == "array":
                # Sums by column do not make sense, so we replace them by NA
                counts_df.iloc[:, -1] = pd.NA
            else:
                # For single column questions we can keeps sums by row and by column
                pass

        # Convert to percents
        # We use total number of responses for counting percents
        # to make it consistent between different question types and
        # function argument values
        if percents:
            counts_df = np.round(100 * counts_df / responses.shape[0], 1)

        return counts_df

    def _get_dtype_info(self, columns, renamed_columns):
        """Get dtypes for columns in data csv

        Args:
            columns (list): List of column names from data csv
            renamed_columns (list): List of column names modified to match self.questions entries

        Returns:
            dict: Dictionary of column names and dtypes
            list: List of datetime columns
        """

        # Compile dict with dtype for each column
        dtype_dict = {}
        # Compile list of datetime columns (because pd.read_csv takes this as separate arg)
        datetime_columns = []

        for column, renamed_column in zip(columns, renamed_columns):
            # First try to infer dtype from XML structure information
            if renamed_column in self.questions.index:
                response_format = self.questions.loc[renamed_column, "format"]
                # Categorical dtype for all questions with answer options
                if pd.notnull(self.questions.loc[renamed_column, "choices"]):
                    dtype_dict[column] = "category"
                elif response_format == "date":
                    dtype_dict[column] = "str"
                    datetime_columns.append(column)
                elif response_format == "integer":
                    dtype_dict[column] = pd.Int32Dtype()
                elif response_format == "longtext":
                    dtype_dict[column] = "str"
                else:
                    # Do not include dtype
                    pass
            # Technical fields of limesurvey (Timing, Langueage, etc.)
            else:
                if column == "id":
                    dtype_dict[column] = pd.UInt32Dtype()
                elif column == "submitdate":
                    dtype_dict[column] = "str"
                    datetime_columns.append(column)
                elif column == "lastpage":
                    dtype_dict[column] = pd.Int16Dtype()
                elif column == "startlanguage":
                    dtype_dict[column] = "category"
                elif column == "seed":
                    dtype_dict[column] = pd.UInt32Dtype()
                elif column == "startdate":
                    dtype_dict[column] = "str"
                    datetime_columns.append(column)
                elif column == "datestamp":
                    dtype_dict[column] = "str"
                    datetime_columns.append(column)
                # Float for all timing info
                elif re.search("[Tt]ime", column):
                    dtype_dict[column] = "float64"
                else:
                    # Do not include dtype
                    pass

        return dtype_dict, datetime_columns

    def plot(
        self,
        question,
        compare_with: str = None,
        add_questions: list = [],
        bar_width: float = 0.8,
        totalbar: bool = False,
        suppress_answers: list = [],
        ignore_no_answer: bool = True,
        threshold_percentage: float = 0.0,
        bar_positions: list = [],
        legend_columns: int = 2,
        plot_title: Union[str, bool] = True,
        plot_title_position: tuple = (()),
        plot_title_org: bool = False,
        save: Union[str, bool] = False,
        file_format: str = "png",
        dpi: Union[str, float] = "figure",
        answer_sequence: list = [],
        legend_title: Union[str, bool] = None,
        legend_sequence: list = [],
        calculate_aspect_ratio: bool = True,
        maximum_length_x_axis_answers: int = 20,
        show_zeroes: bool = True,
        bubbles: Union[bool, float] = None,
        kind: str = None,
        overview: bool = True,
        **kwargs,
    ):
        """
        Plot answers of the 'question' given.
        Optional Parameters:
            'compare_with':
                correlates answers of 'question' with answers
                of the question given to the 'compare_with' variable.

                'legend_columns':
                    number of columns of the legend added by 'compare_with' on
                    top of the Plot
                    ATTENTION: if the number of columns is too high this will
                    press the plot right next to the legend and smush it.
                'legend_title': if False: no legend-title,
                    if 'True': 'compare_with' question as title,
                    if string: string as legend title
                'legend_sequence': define the order of the legend if you want,
                    else the sequence is the same as the question answers.
            'bar_width':
                define width of the bars in barplots
            'totalbar':
                calculates different total bars, depending on question- and
                comparison-types
            'add_questions':
                adds bars of other questions to the plot
            'suppress_answers':
                removes every entry in 'suppress_answers' from the plot
            'threshold_percentage':
                removes percentages if below threshold, standard is 0
            'bar_positions':
                positions the entries in the plot [0,1.5,2.5,3.5] will assign
                the first 4 answers in the plot (including totalbar) at
                the given positions. Every additional question-position is
                calculated by adding +1 to the highest position, except if the
                answer is the first one of a question in 'add_questions', then
                it automatically adds +1.5 to distinguish the new question from
                the previous one
            'plot_title': if False: no title, if True: question as title,
                if string: string as title
            'plot_title_position': tuple (x,y), if empty, position of the
                title is calculated depending on number of legend entries
                and 'legend_columns'
            'plot_title_org': whether to display organization name in title
            'save': save plot as png or pdf either with question indicator as
                name if True or as string if string is added here.
                Ending of String determines file_format.
                'file_format': if you want to save the file as .pdf rather
                    then as png
                'dpi': Resolution in dotsperinch for saved file, if you want to
                    specify. If not, the resolution is taken from the figure
                    resolution only applies to .png, not to .pdf

            'answer_sequence': getting the answers in the right order made the
                inclusion of an answer_sequence variable necessary, which also
                can be used if you want to give the order of bars yourself,
                just add in a list with the answers as entries in the order you
                want

            'calculate_aspect_ratio': True or False, if False, aspect ratio is
                taken from theme, if True aspect ratio of picture is calculated
                from number of bars and 'bar_width'
            'maximum_length_x_axis_answers': parameter for word wrapping of the
                answers plotted on x-axis, standard 20 --> no line longer then
                20 characters
            'show_zeroes': Plots lines for every 0% bar
            'bubbles': if float or True is given, plots are changed to a bubble
                plot with answers to 'question' and 'add_questions' on the
                x-Axis and answers to 'compare_with' on the y-Axis.
                size of the bubbles depends on overleap percentage and the
                base-value given in bubble_size or on the float given.
            'overview': standard True, only for comparison plots array,
                combines positive choices to one bar and negative choices to
                one bar for simplified likert bar plot in comparisons.
        """
        if kind is not None:
            raise NotImplementedError(
                "Forced plot type is not supported yet."
                f"Please use matplotlib directly with"
                f"`servey.get_responses({question})` or `servey.count({question})`"
            )
        # check if plot is implemented:
        self.check_plot_implemented(
            question, compare_with=compare_with, add_questions=add_questions
        )
        # Prepare theme and non-theme arguments
        theme = self.theme.copy()
        theme_kwargs, non_theme_kwargs = _split_plot_kwargs(kwargs)
        theme = deep_dict_update(theme, theme_kwargs)

        question_type = self.get_question_type(question)
        # get plot title
        if plot_title is True:
            plot_title = self.get_label(question)
            if plot_title_org:
                if self.org is None:
                    raise ValueError(
                        f"Must specify organization name as one of {self.supported_orgs}"
                    )
                else:
                    plot_title = f"{self.org}: {plot_title}"
        if compare_with:
            fig, ax = self.plot_comparison(
                question,
                compare_with,
                question_type,
                theme,
                bar_width=bar_width,
                add_questions=add_questions,
                totalbar=totalbar,
                suppress_answers=suppress_answers,
                ignore_no_answer=ignore_no_answer,
                threshold_percentage=threshold_percentage,
                bar_positions=bar_positions,
                legend_columns=legend_columns,
                plot_title=plot_title,
                plot_title_position=plot_title_position,
                answer_sequence=answer_sequence,
                legend_title=legend_title,
                legend_sequence=legend_sequence,
                calculate_aspect_ratio=calculate_aspect_ratio,
                maximum_length_x_axis_answers=maximum_length_x_axis_answers,
                show_zeroes=show_zeroes,
                bubbles=bubbles,
                overview=overview,
                **kwargs,
            )
        elif question_type == "single-choice":
            counts_df = self.count(question, labels=True)
            fig, ax = single_choice_bar_plot(
                x=counts_df.index.values,
                y=pd.Series(counts_df.iloc[:, 0], name="Number of Responses"),
                plot_title=plot_title,
                theme=theme,
                **non_theme_kwargs,
            )
        elif question_type == "multiple-choice":
            counts_df = self.count(
                question, labels=True, percents=True, add_totals=True
            )
            counts_df.loc[:, "Total"] = self.responses.shape[0]
            counts_df.iloc[-1, :] = np.nan
            counts_df.iloc[:, 0] = counts_df.iloc[:, 0].astype("float64")
            fig, ax = multiple_choice_bar_plot(
                counts_df, theme=theme, plot_title=plot_title, **non_theme_kwargs
            )
        elif question_type == "array":

            counts_df = self.count(
                question,
                labels=True,
                percents=False,
                add_totals=True,
            )
            counts_df.loc["Total", "Total"] = self.responses.shape[0]
            fig, ax = likert_bar_plot(
                counts_df,
                theme=theme,
                bar_spacing=0.2,
                bar_thickness=0.4,
                group_spacing=1,
                calc_fig_size=True,
                plot_title=plot_title,
                **non_theme_kwargs,
            )
            plt.tight_layout()

        # Save to a file
        if save:
            self.save_plot(
                fig,
                question,
                compare_with=compare_with,
                add_questions=add_questions,
                save=save,
                file_format=file_format,
                dpi=dpi,
            )
        return fig, ax

    def plot_comparison(
        self,
        question,
        compare_with,
        question_type,
        theme,
        add_questions: list = [],
        bar_width: float = 0.8,
        totalbar: bool = False,
        suppress_answers: list = [],
        ignore_no_answer: bool = True,
        threshold_percentage: float = 0.0,
        bar_positions: list = [],
        legend_columns: int = 2,
        plot_title: Union[str, bool] = True,
        plot_title_position: tuple = (()),
        answer_sequence: list = [],
        legend_title: Union[str, bool] = None,
        legend_sequence: list = [],
        calculate_aspect_ratio: bool = True,
        maximum_length_x_axis_answers: float = 20,
        kind: str = None,
        show_zeroes: bool = True,
        bubbles: Union[bool, float] = None,
        overview: bool = True,
        **kwargs,
    ):
        """
        outsourcing of plot_comparison() from plot(), because flake8 says to
        complicated, for keyword explanation please see plot() function
        """
        # load necessary data for comparison
        compare_with_type = self.get_question_type(compare_with)
        if legend_title is True:
            legend_title = self.get_label(compare_with)
        if not legend_sequence:
            legend_sequence = list(
                self.count(compare_with, labels=True).index.values.astype(str)
            )
        if not answer_sequence:
            answer_sequence = self.get_answer_sequence(
                question, add_questions=add_questions, totalbar=totalbar
            )
        plot_data_list = self.create_comparison_data(
            question, compare_with, add_questions=add_questions
        )
        # create total bar data if needed
        if totalbar:
            totalbar_data = self.create_total_bar_data(
                question_type=question_type, compare_with=compare_with
            )
        else:
            totalbar_data = None
        if question_type == "single-choice":
            print("single-single")
            fig, ax = simple_comparison_plot(
                plot_data_list,
                totalbar=totalbar_data,
                suppress_answers=suppress_answers,
                ignore_no_answer=ignore_no_answer,
                bar_positions=bar_positions,
                threshold_percentage=threshold_percentage,
                legend_columns=legend_columns,
                plot_title=plot_title,
                plot_title_position=plot_title_position,
                legend_title=legend_title,
                answer_sequence=answer_sequence,
                legend_sequence=legend_sequence,
                theme=theme,
            )
        elif all(
            [question_type == "multiple-choice", compare_with_type == "single-choice"]
        ):
            print("multi-single")
            fig, ax = multiple_simple_comparison_plot(
                plot_data_list,
                totalbar=totalbar_data,
                bar_width=bar_width,
                suppress_answers=suppress_answers,
                ignore_no_answer=ignore_no_answer,
                bar_positions=bar_positions,
                threshold_percentage=threshold_percentage,
                legend_columns=legend_columns,
                plot_title=plot_title,
                plot_title_position=plot_title_position,
                legend_title=legend_title,
                answer_sequence=answer_sequence,
                legend_sequence=legend_sequence,
                calculate_aspect_ratio=calculate_aspect_ratio,
                maximum_length_x_axis_answers=maximum_length_x_axis_answers,
                theme=theme,
                show_zeroes=show_zeroes,
                bubbles=bubbles,
            )
        elif all(
            [question_type == "multiple-choice", compare_with_type == "multiple-choice"]
        ):
            print("multi-multi")
            fig, ax = multiple_multiple_comparison_plot(
                plot_data_list,
                totalbar=totalbar_data,
                bar_width=bar_width,
                suppress_answers=suppress_answers,
                ignore_no_answer=ignore_no_answer,
                bar_positions=bar_positions,
                threshold_percentage=threshold_percentage,
                legend_columns=legend_columns,
                plot_title=plot_title,
                plot_title_position=plot_title_position,
                legend_title=legend_title,
                answer_sequence=answer_sequence,
                legend_sequence=legend_sequence,
                calculate_aspect_ratio=calculate_aspect_ratio,
                maximum_length_x_axis_answers=maximum_length_x_axis_answers,
                theme=theme,
                show_zeroes=show_zeroes,
                bubbles=bubbles,
            )
        elif all([question_type == "array", compare_with_type == "single-choice"]):
            print("array_single")
            fig, ax = array_single_comparison_plot(
                plot_data_list,
                totalbar=totalbar,
                bar_width=bar_width,
                suppress_answers=suppress_answers,
                ignore_no_answer=ignore_no_answer,
                bar_positions=bar_positions,
                threshold_percentage=threshold_percentage,
                legend_columns=legend_columns,
                plot_title=plot_title,
                plot_title_position=plot_title_position,
                legend_title=legend_title,
                answer_sequence=answer_sequence,
                legend_sequence=legend_sequence,
                calculate_aspect_ratio=calculate_aspect_ratio,
                maximum_length_x_axis_answers=maximum_length_x_axis_answers,
                theme=theme,
                show_zeroes=show_zeroes,
                bubbles=bubbles,
                overview=overview,
            )
        return fig, ax

    def plot_numeric_comparison(
        self,
        question,
        questions_to_filter,
        simple_filtering: bool = True,
        valid_questions: list = None,
        display_title: bool = True,
        display_unfiltered_data: bool = True,
        display_no_answer: bool = True,
        display_median: bool = False,
        display_percents: bool = False,
        fig_size_inches: tuple = None,
        save: bool = False,
        **kwargs,
    ):
        """Plot comparison plots for numeric questions (with filtering).

        Args:
            question (str): Name of numeric question (for which filtering will be done)
            questions_to_filter (dict): Dictionary of non-numeric questions with which `question` will
                                        be filtered, e.g. {"A6": ["A1", "A3"]}, {"A6": "all"}/{"A6": ["all"]}
            simple_filtering (bool, optional): Each entry of `questions_to_filter` is used for
                                               individual filtering. Otherwise up to two entries will be
                                               filtered simultaneously. Defaults to True.
            valid_questions (list, optional): List of valid numeric questions for `question`.
            display_title (bool, optional): Display question as title in resulting plot. Defaults to True.
            display_unfiltered_data (bool, optional): Display distribution of total data (without filtering). Defaults to True.
            display_no_answer (bool, optional): Hide invalid answers. Defaults to True.
            display_median (bool, optional): Display median in each subplot. Defaults to True.
            display_percents (bool, optional): Display percentages in each subplot. Defaults to False
            fig_size_inches (tuple): Size of the resulting figure. Defaults to None.
            save (bool, optional): Save the resulting figure. Defaults to True.

        Raises:
            NotImplementedError: - `question` NOT numeric single-choice
                                 - `questions_to_filter` ARE numeric questions,
                                    HAVE invalid keys or HAVE invalid values
        """
        # Prepare theme and non-theme arguments
        theme = self.theme.copy()
        theme_kwargs, non_theme_kwargs = _split_plot_kwargs(kwargs)
        theme = deep_dict_update(theme, theme_kwargs)

        # Set up question as title for figure
        if display_title:
            title = self.get_label(question)
        else:
            title = None

        # Define valid numeric questions
        if valid_questions is None:
            valid_questions = ["B1b", "B2", "B3", "B4", "B10", "C4", "C8"]

        # Check if `question` is numeric single-choice question
        question_type = self.get_question_type(question)
        if question_type != "single-choice" or question not in valid_questions:
            raise NotImplementedError(
                "Comparison plot is only implemented for numeric single-choice questions."
                f"{question} is not a numeric single-choice question."
            )

        # Check if `questions_to_filter`: - are NOT numerical questions &
        #                                 - have only single-choice questions as keys &
        #                                 - have valid answer possibilites as values.
        for key, values in questions_to_filter.items():
            questions_to_filter_type = self.get_question_type(key)
            if questions_to_filter_type != "single-choice" or key in valid_questions:
                raise NotImplementedError(
                    "Comparison plot is only implemented for single-choice non-numeric questions."
                    f"{key} is either not a single-choice question or a numeric question."
                )
            possible_answers = list(self.questions.loc[key, "choices"])
            if "-oth-" in possible_answers:
                possible_answers.remove("-oth-")
            # If `all` is specified {"A6": "all"}/{"A6": ["all"]}, use all answer possibilities
            if "all" in values:
                questions_to_filter[key] = possible_answers
            if not all(
                answer in possible_answers for answer in questions_to_filter[key]
            ):
                raise ValueError(
                    f"Selected answer possibilities ({values}) are not in question {key}!"
                    f"Question {key} has valid possibilties: {possible_answers}!"
                )

        # Preprocess and group data in `question` according to `selected_answers`
        # First find indices to split data and store in list as arrays
        list_of_labels = list()
        list_of_counts_df = list()
        list_of_responses = list()
        # First element is unfiltered data, then filtered data
        unfiltered_responses = self.get_responses(
            question, labels=True, drop_other=True
        )
        unfiltered_counts_df = self.count(question, labels=True)
        list_of_labels.append("Total")
        list_of_counts_df.append(unfiltered_counts_df)
        list_of_responses.append(unfiltered_responses)

        # Simple filtering: Filter `question` according to answers in `questions_to_filter` individually
        if simple_filtering:
            label = "simple"
            for key, values in questions_to_filter.items():
                for value in values:
                    # Get indices and filter array according to these
                    filtered_responses, counts_df = self.filter_responses(
                        question, unfiltered_responses, [key, value]
                    )
                    # Skip comparisons if filtered DataFrame has no counts of valid answers
                    # Last entry corresponds to 'No Answer'
                    if counts_df[:-1].sum(axis=0)[0] > 0:
                        list_of_labels.append(self.get_choices(key)[value])
                        list_of_counts_df.append(counts_df)
                        list_of_responses.append(filtered_responses)

        # Multiple filtering: Filter `question` according to all combinations of answers in `questions_to_filter`
        # e.g. `questions_to_filter`: {'gender': ['male', 'female'],
        #                              'nationality': ['German', 'Non-German']}
        # --> 4 possible combinations: 'male'+'German', 'female'+'German',
        #                              'male'+'Non-German', 'female'+'Non-German'
        else:
            label = "multiple"
            # Multiple comparisons only done for: - max. 2 `questions_to_filter`
            if len(questions_to_filter.keys()) != 2:
                raise NotImplementedError(
                    "When specifying `simple_filtering=False` please provide exactly two `questions_to_filter`!"
                )
            first_key, first_values = list(questions_to_filter.items())[0]
            second_key, second_values = list(questions_to_filter.items())[1]
            # Go through all entries of first element of `questions_to_filter`
            for first_value in first_values:
                for second_value in second_values:
                    filtered_responses, counts_df = self.filter_responses(
                        question,
                        unfiltered_responses,
                        [first_key, first_value],
                        [second_key, second_value],
                    )
                    # Skip comparisons if filtered DataFrame has no counts of valid answers
                    # Last entry corresponds to 'No Answer'
                    if counts_df[:-1].sum(axis=0)[0] > 0:
                        list_of_labels.append(
                            self.get_choices(first_key)[first_value]
                            + " + "
                            + self.get_choices(second_key)[second_value]
                        )
                        list_of_counts_df.append(counts_df)
                        list_of_responses.append(filtered_responses)
        fig, ax = comparison_numeric_bar_plot(
            self,
            question,
            list_of_responses,
            list_of_counts_df,
            list_of_labels,
            display_unfiltered_data=display_unfiltered_data,
            display_no_answer=display_no_answer,
            display_percents=display_percents,
            title=title,
            fig_size_inches=fig_size_inches,
            theme=theme,
            **kwargs,
        )
        # Save to a file
        if save:
            filename = f"Numeric_{label}_comparison_{question}_with_{list(questions_to_filter.keys())}.png"
            filename = _clean_file_name(filename).replace(" ", "_")
            self.save_plot(fig, question, save=filename)

    def filter_responses(self, question, unfiltered_responses, *args):
        """Filtering of responses called in `plot_numeric_comparison`.

        Args:
            question (str): Name of numeric question (for which filtering will be done)
            unfiltered_responses (DataFrame): Unfiltered responses dataframe of `question`
            *args: List(s) originating from `questions_to_filter` like [question, answer]; for
                   multiple filtering: two lists are passed

        Returns:
            filtered_responses (DataFrame): Dataframe of filtered response dataframe
            countes_filtered_responses (DataFrame): Dataframe of counts of filtered response dataframe
        """
        # Simple filtering
        if len(args) == 1:
            key, value = args[0]
            indices, _ = np.where(
                self.get_responses(key, labels=False, drop_other=True) == value
            )
        # Multiple filtering (only works for exactly two filtering options)
        elif len(args) == 2:
            first_key, first_value = args[0]
            second_key, second_value = args[1]
            first_responses = self.get_responses(
                first_key, labels=False, drop_other=True
            )
            second_responses = self.get_responses(
                second_key, labels=False, drop_other=True
            )
            indices, _ = np.where(
                np.logical_and(
                    np.asarray(first_responses) == first_value,
                    np.asarray(second_responses) == second_value,
                )
            )
        filtered_responses = unfiltered_responses.iloc[indices]
        counts_filtered_responses = self.count(
            question, responses=filtered_responses, labels=True
        )
        return filtered_responses, counts_filtered_responses

    def save_plot(
        self,
        fig,
        question,
        compare_with: str = None,
        add_questions: list = [],
        save: Union[str, bool] = False,
        file_format: str = "png",
        dpi: Union[str, float] = "figure",
    ):
        """
        creates 'filename' from 'question' and, if given, 'compare_with' and
        'add_questions' and saves file to output_folder if 'save' is True.
        'save' = string: string replaces savename of plot
        'file_format': can be changed from pixelbased .png to .pdf
        (vector graphics --> loss free scalable)
        'dpi': specifies resolution in dots per inch for .png
        """
        if isinstance(save, str):
            filename = save
        else:
            filename = f"{question}"
            for entry in add_questions:
                filename = filename + f"_{entry}"
            if compare_with:
                filename = filename + f"_vs_{compare_with}"
            filename = f"{self.org}-{filename}.{file_format}"
        filename = _clean_file_name(filename)
        fullpath = os.path.join(self.output_folder, filename)
        fig.savefig(fullpath, dpi=dpi)
        print(f"Saved plot to {fullpath}")
        return True

    def check_plot_implemented(self, question, compare_with=None, add_questions=[]):
        """
        Check if question type and/or combination of questions for
        compare_with is already implemented and working
        """
        supported_plots = ["single-choice", "multiple-choice", "array"]
        supported_comparisons = [
            ("single-choice", "single-choice"),
            ("multiple-choice", "single-choice"),
            ("multiple-choice", "multiple-choice"),
            ("array", "single-choice"),
        ]
        all_plots = [question]
        if compare_with:
            all_plots.append(compare_with)
        all_plots = all_plots + add_questions
        question_types = [self.get_question_type(plot) for plot in all_plots]
        count = 0
        for question_type in question_types:
            if question_type not in supported_plots:
                plot = all_plots[count]
                print(f"{plot} is unsupported questiontype")
                raise NotImplementedError(
                    """
                    Question type not yet implemented
                    """
                )
            count = count + 1
        if compare_with:
            tuple_list = [(question, compare_with)]
            for i in add_questions:
                tuple_list.append((question, i))
            for i in tuple_list:
                question_type_tuple = (
                    self.get_question_type(i[0]),
                    self.get_question_type(i[1]),
                )
                if question_type_tuple not in supported_comparisons:
                    raise NotImplementedError(f"Comparison {i} not yet implemented")

    def get_answer_sequence(self, question, add_questions=[], totalbar=False):
        """
        Create answer sequence from given questions to keep sequence in
        plot consistent if answers that were never chosen are suppressed
        """
        if self.get_question_type(question) == "array":
            answer_sequence = [
                entry
                for entry in self.get_responses(question, labels=True, drop_other=True)
            ]
        else:
            answer_sequence = [
                list(self.count(question, labels=True).index.values.astype(str))
            ]
            for entry in add_questions:
                answer_sequence.append(
                    list(self.count(entry, labels=True).index.values.astype(str))
                )
            if totalbar:
                answer_sequence[0].insert(0, "Total")
        return answer_sequence

    def create_comparison_data(self, question, compare_with, add_questions=[]):
        """
        Load and combine necessary data for the plot functions.
        depending on the wanted (question/add_question_entry,compare_with) tuple
        """
        plot_data_list = []
        if self.get_question_type(question) == "single-choice":
            if self.get_question_type(compare_with) == "single-choice":
                # create Dataarray from all existing combinations of
                # question and compare_with
                plot_data_list.append(
                    pd.concat(
                        [
                            self.get_responses(question, labels=True, drop_other=True),
                            self.get_responses(
                                compare_with, labels=True, drop_other=True
                            ),
                        ],
                        axis=1,
                    )
                )
            if add_questions:
                # add combinations for additional questions with
                # 'compare_with' question
                for entry in add_questions:
                    if self.get_question_type(compare_with) == "single-choice":
                        next_plot_data = pd.concat(
                            [
                                self.get_responses(entry, labels=True, drop_other=True),
                                self.get_responses(
                                    compare_with, labels=True, drop_other=True
                                ),
                            ],
                            axis=1,
                        )
                        plot_data_list.append(next_plot_data)
        if self.get_question_type(question) == "multiple-choice":
            if self.get_question_type(compare_with) == "single-choice":
                # create Dataarray from all existing combinations of
                # question and compare_with
                plot_data_list.append(
                    (
                        self.get_responses(question, labels=True, drop_other=True),
                        self.get_responses(compare_with, labels=True, drop_other=True),
                    )
                )
            elif self.get_question_type(compare_with) == "multiple-choice":
                # create Dataarray from all existing combinations of
                # question and compare_with
                plot_data_list.append(
                    (
                        self.get_responses(question, labels=True, drop_other=True),
                        self.get_responses(compare_with, labels=True, drop_other=True),
                    )
                )
        if self.get_question_type(question) == "array":
            # create Dataarray from all existing combinations of
            # question and compare_with
            plot_data_list.append(
                (
                    [
                        self.get_responses(question, labels=True, drop_other=True),
                        list(self.count(question, labels=True).index),
                    ],
                    self.get_responses(compare_with, labels=True, drop_other=True),
                )
            )
        return plot_data_list

    def create_total_bar_data(self, question_type, compare_with):
        totalbar_data = np.unique(
            self.get_responses(compare_with, labels=True, drop_other=True),
            return_counts=True,
        )
        return totalbar_data

    def get_question(self, question: str, drop_other: bool = False) -> pd.DataFrame:
        """Get question structure (i.e. subset from self.questions)

        Args:
            question (str): Name of question or subquestion
            drop_other (bool, optional): Whether to exclude contingent question (i.e. "other")
        Raises:
            ValueError: There is no such question or subquestion

        Returns:
            pd.DataFrame: Subset from `self.questions` with corresponding rows
        """

        questions_subdf = self.questions[
            (self.questions["question_group"] == question)
            | (self.questions.index == question)
        ]

        if questions_subdf.empty:
            raise ValueError(f"Unexpected question code '{question}'")

        if drop_other:
            questions_subdf = questions_subdf[~questions_subdf.is_contingent]

        return questions_subdf

    def add_question(
        self, name: str, responses: Union[pd.Series, pd.DataFrame] = None, **kwargs
    ):
        """Add question to self.questions DataFrame

        Args:
            name (str): Name (id) of the question to add, e.g. "A12"
            responses (pd.Series or pd.DataFrame, optional): responses
                to the question to be added
            **kwargs (optional): Attributes of the question to be added,
                e.g. type="single-choice", choices={"A1": "Yes", "A2": "No"}
        """

        # Add "is_contingent" attribute if not specified
        # as this attribute cannot be empty
        if not kwargs.get("is_contingent"):
            kwargs["is_contingent"] = False

        self.questions = pd.concat(
            [self.questions, pd.DataFrame([kwargs], index=[name])]
        )

        # Add responses to self.responses if given
        if responses is not None:
            self.add_responses(responses=responses, question=name)

    def add_responses(
        self,
        responses: Union[pd.Series, pd.DataFrame],
        question: Union[list, str] = None,
    ):
        """Add responses to specified question to self.responses DataFrame

        Args:
            responses (pd.Series or pd.DataFrame): responses to be added
                to self.responses
            question (list or str, optional): Name (id) of question to which
                the responses correspond. If not given, the column/Series name
                is taken as the name
        """

        # Rename the column(s)/Series if question is specified
        if question is not None:
            if isinstance(question, str):
                question = [question]
            if isinstance(responses, pd.DataFrame):
                responses = responses.rename(
                    columns={
                        column: name
                        for column, name in zip(responses.columns, question)
                    }
                )
            if isinstance(responses, pd.Series):
                responses.name = question[0]

        self.responses = pd.concat([self.responses, responses], axis=1)

    def get_question_type(self, question: str) -> str:
        """Get question type and validate it

        Args:
            question (str): question or column code

        Raises:
            AssertionError: Unconsistent question types within question
            AssertionError: Unexpected question type

        Returns:
            str: Question type like "single-choice", "array", etc.
        """

        question_group = self.get_question(question)
        question_types = question_group.type.unique()

        if len(question_types) > 1:
            raise AssertionError(
                f"Question {question} has multiple types {list(question_types)}."
            )

        question_type = question_types[0]
        if question_type not in QUESTION_TYPES:
            raise AssertionError(f"Unexpected question type {question_type}.")

        return question_type

    def get_label(self, question: str) -> str:
        """Get label for the corresponding column or group of colums

        Args:
            question (str): Name of question or subquestion

        Returns:
            str: question label/title
        """

        question_info = self.get_question(question)

        if question_info.shape[0] > 1:
            label = question_info.question_label[0]
        else:
            label = question_info.label[0]

        return label

    def get_choices(self, question: str) -> dict:
        """Get choices of a question

        * For multiple-choice group, format is `<subquestion code: subquestion title>`,
        for example, {"C3_SQ001": "I do not like scientific work.", "C3_SQ002": ...}
        * For all other fixed questions (i.e. array, single choice, subquestion), returns
          choices of that question or column
        * For free and contingent, returns None

        Args:
            question (str): Name of question or subquestion to retrieve

        Returns:
            dict: dict of choices mappings
        """

        question_info = self.get_question(question)
        question_info = question_info[~question_info.is_contingent]
        question_type = self.get_question_type(question)

        # If set of multiple-choice questions
        if (question_info.shape[0] > 1) and (question_type == "multiple-choice"):
            # Flatten nested dict and get choice text directly for multiple-choice
            choices_dict = {
                index: row.choices["Y"] for index, row in question_info.iterrows()
            }
        # If single-choice, free, individual subquestion, or array
        else:
            choices_dict = question_info.choices[0]

        return choices_dict

    def export_to_file(
        self,
        org: str = None,
        drop_columns: Union[str, list] = [],
        rename_columns: dict = {},
        directory: str = None,
        verbose: bool = True,
    ):
        """Export anonymised data for question to file

        Args:
            org (str): Name of the organization to which the
                exported data belong. Optional if org is specified
                in instantiation, but overrides it if given here
            drop_columns (str or list, optional): One or list of columns
                to remove in addition to free inputs
            rename_columns (dict, optional): Dict of columns to rename
            directory (str, optional): File path to which to
                save csv file. Default is the current working directory.
            verbose (bool, optional): Whether to display checks for similarity
                after random permutation. Default is True

        """
        # If no dierctory specified, use current working direction
        if not directory:
            directory = os.getcwd()

        data = self.responses.copy()
        columns_to_drop = []
        # Drop user specified questions
        if drop_columns:
            if isinstance(drop_columns, str):
                drop_columns = [drop_columns]
            nonexistent = set(drop_columns) - set(data.columns)
            if nonexistent:
                raise KeyError(
                    f"The following columns are not found in responses DataFrame: {nonexistent}"
                )
            columns_to_drop = columns_to_drop + drop_columns
        # Drop questions with free input
        columns_to_drop = (
            columns_to_drop
            + self.questions[self.questions["format"] == "longtext"].index.to_list()
        )

        data.drop(columns=columns_to_drop, inplace=True)
        new_data = data.copy()
        # Randomly permute values in each column
        for column in data.columns:
            new_data[column] = rng.permutation(data[column])

        # Display similarity statistics after permutation
        if verbose:
            print(f"There are in total {data.shape[0]} response entries")
            unchanged = data[data == new_data]
            unchanged_rows = unchanged.count(axis="columns") / new_data.shape[1]
            print(
                f"of which {unchanged_rows[unchanged_rows > 0.1].shape[0]} entries after random permutation have at least 10% of columns identical to before."
            )
            print(
                f"Over all entries, the average percentage of columns identical to before permutation is {round(unchanged_rows.mean() * 100)}%."
            )
            unchanged_columns = unchanged.count()
            print(
                f"The top five questions with the most identical entries are \n{unchanged_columns[unchanged_columns > 0].sort_values(ascending=False).head(5)}"
            )

        # Rename columns if dict given
        if rename_columns:
            new_data = new_data.rename(columns=rename_columns)

        # Check org name is given or available from instantiation
        if org is None:
            if self.org is None:
                org = ""
            else:
                org = self.org
        else:
            # Validate org name
            self._validate_org(org)
        new_data.insert(0, "organization", org)

        # Generate file name if not given
        if not directory.endswith(".csv"):
            directory = os.path.join(directory, f"{org}-anonymised-data.csv")

        new_data.to_csv(directory)

        print("\nData exported!")<|MERGE_RESOLUTION|>--- conflicted
+++ resolved
@@ -18,11 +18,8 @@
     rate_supervision,
 )
 from n2survey.plot import (
-<<<<<<< HEAD
     array_single_comparison_plot,
-=======
     comparison_numeric_bar_plot,
->>>>>>> 42833e6f
     likert_bar_plot,
     multiple_choice_bar_plot,
     multiple_multiple_comparison_plot,
