--- conflicted
+++ resolved
@@ -530,8 +530,7 @@
             fig.savefig(fullpath)
             print(f"Saved plot to {fullpath}")
 
-<<<<<<< HEAD
-        fig.show()
+        return fig, ax
         
     def plot_compare(
         self,
@@ -661,9 +660,6 @@
             fig.show()
         return dfs
            
-=======
-        return fig, ax
->>>>>>> 8295fd98
 
     def get_question(self, question: str, drop_other: bool = False) -> pd.DataFrame:
         """Get question structure (i.e. subset from self.questions)
