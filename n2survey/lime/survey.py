import copy
import os
import re
import string
import warnings
from typing import Optional, Union

import numpy as np
import pandas as pd

from n2survey.lime.structure import read_lime_questionnaire_structure
from n2survey.lime.transformations import (
<<<<<<< HEAD
    range_to_numerical,
    rate_mental_health,
    rate_supervision,
    calculate_phd_duration,
=======
    calculate_phd_duration,
    rate_mental_health,
    rate_supervision,
>>>>>>> df8304e4
)
from n2survey.plot import (
    likert_bar_plot,
    multiple_choice_bar_plot,
    multiple_multiple_comparison_plot,
    multiple_simple_comparison_plot,
    simple_comparison_plot,
    single_choice_bar_plot,
)

__all__ = ["LimeSurvey", "DEFAULT_THEME", "QUESTION_TYPES"]


DEFAULT_THEME = {
    "context": "notebook",
    "style": "darkgrid",
    "palette": "Blues",
    "font": "sans-serif",
    "font_scale": 1,
    "color_codes": True,
    "rc": {
        "figure.figsize": (12, 12),
    },
}

QUESTION_TYPES = (
    "free",
    "array",
    "single-choice",
    "multiple-choice",
)


# PLOT_KINDS_ = [
#     "multiple choice plot",
#     "likert scale plot",
#     "simple comparison plot",
#     "basic bar plot"
# ]


def _clean_file_name(filename: str) -> str:
    """Clean a file name from forbiden characters"""
    # "-_.() abcdefghijklmnopqrstuvwxyzABCDEFGHIJKLMNOPQRSTUVWXYZ0123456789"
    valid_chars = "-_.() %s%s" % (string.ascii_letters, string.digits)
    return "".join(c for c in filename if c in valid_chars)


def _split_plot_kwargs(mixed_kwargs: dict) -> tuple[dict, dict]:
    """Split dict of arguments into theme and non-theme arguments
    Args:
        mixed_kwargs (dict): Initial dict of mixed arguments
    Returns:
        tuple[dict, dict]: Tuple of (<theme arguements>, <non-theme arguments>)
    """
    theme_args = {k: v for k, v in mixed_kwargs.items() if k in DEFAULT_THEME}
    nontheme_args = {k: v for k, v in mixed_kwargs.items() if k not in DEFAULT_THEME}
    return theme_args, nontheme_args


def deep_dict_update(source: dict, update_dict: dict) -> dict:
    """Recursive dictionary update
    Args:
        source (dict): Source dictionary to update
        update_dict (dict): Dictionary with "new" data
    Returns:
        dict: Upated dictionary. Neasted dictionaries are updated recursevely
          Neasted lists are combined.
    """
    for key, val in update_dict.items():
        if isinstance(val, dict):
            tmp = deep_dict_update(source.get(key, {}), val)
            source[key] = tmp
        elif isinstance(val, list):
            source[key] = source.get(key, []) + val
        else:
            source[key] = val
    return source


rng = np.random.default_rng()


class LimeSurvey:
    """Base LimeSurvey class"""

    na_label: str = "No Answer"
    theme: dict = None
    output_folder: str = None
    additional_questions = {
        "state_anxiety_score": {
            "label": "What is the state anxiety score?",
            "type": "free",
        },
        "state_anxiety_class": {
            "label": "What is the state anxiety class?",
            "type": "single-choice",
            "choices": {
                "A1": "no or low anxiety",
                "A2": "moderate anxiety",
                "A3": "high anxiety",
            },
        },
        "trait_anxiety_score": {
            "label": "What is the trait anxiety score?",
            "type": "free",
        },
        "trait_anxiety_class": {
            "label": "What is the trait anxiety class?",
            "type": "single-choice",
            "choices": {
                "A1": "no or low anxiety",
                "A2": "moderate anxiety",
                "A3": "high anxiety",
            },
        },
        "depression_score": {
            "label": "What is the depression score?",
            "type": "free",
        },
        "depression_class": {
            "label": "What is the depression class?",
            "type": "single-choice",
            "choices": {
                "A1": "no to minimal depression",
                "A2": "mild depression",
                "A3": "moderate depression",
                "A4": "moderately severe depression",
                "A5": "severe depression",
            },
        },
        "noincome_duration": {
            "label": "For how long have you been working on your PhD without pay?",
            "type": "free",
        },
        "income_amount": {
            "label": "Right now, what is your monthly net income for your work at your research organization?",
            "type": "free",
        },
        "costs_amount": {
            "label": "How much do you pay for your rent and associated living costs per month in euros?",
            "type": "free",
        },
        "contract_duration": {
            "label": "What was or is the longest duration of your contract or stipend related to your PhD project?",
            "type": "free",
        },
        "holiday_amount": {
            "label": "How many holidays per year can you take according to your contract or stipend?",
            "type": "free",
        },
        "hours_amount": {
            "label": "On average, how many hours do you typically work per week in total?",
            "type": "free",
        },
        "holidaytaken_amount": {
            "label": "How many days did you take off (holiday) in the past year?",
            "type": "free",
        },
        "formal_supervision_score": {
            "label": "What is the formal supervision score?",
            "type": "free",
        },
        "formal_supervision_class": {
            "label": "What is the formal supervision class?",
            "type": "single-choice",
            "choices": {
                "A1": "very satisfied",
                "A2": "rather satisfied",
                "A3": "neither satisfied nor dissatisfied",
                "A4": "rather dissatisfied",
                "A5": "very dissatisfied",
            },
        },
        "direct_supervision_score": {
            "label": "What is the direct supervision score?",
            "type": "free",
        },
        "direct_supervision_class": {
            "label": "What is the direct supervision class?",
            "type": "single-choice",
            "choices": {
                "A1": "very satisfied",
                "A2": "rather satisfied",
                "A3": "neither satisfied nor dissatisfied",
                "A4": "rather dissatisfied",
                "A5": "very dissatisfied",
            },
        },
        "phd_duration": {
            "label": "What is the length of PhD?",
            "type": "free",
        },
    }

    def __init__(
        self,
        structure_file: str = None,
        theme: Optional[dict] = None,
        output_folder: Optional[str] = None,
    ) -> None:
        """Get an instance of the Survey
        Args:
            structure_file (str, optional): Path to the structure XML file
            theme (Optional[dict], optional): seaborn theme parameters.
              See `seaborn.set_theme` for the details. By default,
              `n2survey.DEFAULT_THEME` is used.
            output_folder (Optional[str], optional): A path to a folder where outputs,
            i.e. plots, repotrs, etc. will be saved. By default, current woring
            directory is used.
        """

        # Store path to structure file
        if structure_file:
            self.structure_file = os.path.abspath(structure_file)
            self.read_structure(self.structure_file)

        # Update default plotting options
        self.theme = DEFAULT_THEME.copy()
        if theme:
            self.theme.update(theme)

        # Set a folder for output results
        self.output_folder = output_folder or os.path.abspath(os.curdir)

    def read_structure(self, structure_file: str) -> None:
        """Read structure XML file
        Args:
            structure_file (str): Path to the structure XML file
        """

        # Parse XML structure file
        self.structure_file = os.path.abspath(structure_file)
        structure_dict = read_lime_questionnaire_structure(structure_file)

        # Get pandas.DataFrame table for the structure
        section_df = pd.DataFrame(structure_dict["sections"])
        section_df = section_df.set_index("id")
        question_df = pd.DataFrame(structure_dict["questions"])
        question_df = question_df.set_index("name")
        question_df["is_contingent"] = question_df.contingent_of_name.notnull()
        self.sections = section_df
        self.questions = question_df

        for question, info in self.additional_questions.items():
            self.add_question(question, **info)

    def read_responses(
        self, responses_file: str, transformation_questions: dict = {}
    ) -> None:
        """Read responses CSV file
        Args:
            responses_file (str): Path to the responses CSV file
            transformation_questions (dict, optional): Dict of questions
                requiring transformation of raw data, e.g. {'depression': 'D3'}
                or {'supervision': ['E7a', 'E7b']}
        """

        # Read 1st line of the csv file
        response = pd.read_csv(responses_file, nrows=1, index_col=0)

        # Prepare dtype info
        columns = response.columns
        renamed_columns = (
            columns.str.replace("[", "_", regex=False)
            .str.replace("]", "", regex=False)
            .str.replace("_other", "other", regex=False)
        )
        dtype_dict, datetime_columns = self._get_dtype_info(columns, renamed_columns)

        # Read entire csv with optimal dtypes
        responses = pd.read_csv(
            responses_file,
            index_col=0,
            dtype=dtype_dict,
            parse_dates=datetime_columns,
            infer_datetime_format=True,
        )
        responses = responses.rename(columns=dict(zip(columns, renamed_columns)))

        if "datestamp" in columns:
            # CSV file is unprocessed data
            raw_data = True

            # Identify columns for survey questions
            first_question = columns.get_loc("datestamp") + 1
            last_question = columns.get_loc("interviewtime") - 1
            question_columns = renamed_columns[first_question : last_question + 1]

            # Split df into question responses and timing info
            question_responses = responses.loc[:, question_columns]
            system_info = responses.iloc[:, ~renamed_columns.isin(question_columns)]

        else:
            # CSV file is previously processed data
            raw_data = False
            question_responses = responses
            system_info = pd.DataFrame()

        # Set correct categories for categorical fields
        for column in self.questions.index:
            choices = self.questions.loc[column, "choices"]
            if (column in question_responses.columns) and pd.notnull(choices):
                question_responses.loc[:, column] = (
                    question_responses.loc[:, column]
                    # We expect all categorical column to be category dtype already
                    # .astype("category")
                    .cat.set_categories(choices.keys())
                )

        if raw_data:
            # Add missing columns for multiple-choice questions with contingent question
            # A contingent question of a multiple-choice question typically looks like this:
            # <response varName="B1T">
            # <fixed>
            #  <category>
            #    <label>Other</label>
            #   <value>Y</value>
            #   <contingentQuestion varName="B1other">
            #    <text>Other</text>
            #     ...
            # For some reason, LimeSurvey does not export values for the parent <response> (B1T in this case).
            # So, here we add those columns artificially based on the contingent question values.
            multiple_choice_questions = self.questions.index[
                (self.questions["type"] == "multiple-choice")
                & self.questions["contingent_of_name"].notnull()
            ]
            for question in multiple_choice_questions:
                question_responses.insert(
                    question_responses.columns.get_loc(question),
                    self.questions.loc[question, "contingent_of_name"],
                    # Fill in new column based on "{question_id}other" column data
                    pd.Categorical(
                        question_responses[question].where(
                            question_responses[question].isnull(), "Y"
                        )
                    ),
                )

        # Validate data structure
        # Check for columns not listed in survey structure df
        not_in_structure = list(
            set(question_responses.columns) - set(self.questions.index)
        )
        if not_in_structure:
            warnings.warn(
                f"The following columns in the data csv file are not found in the survey structure and are dropped:\n{not_in_structure}"
            )
            question_responses = question_responses.drop(not_in_structure, axis=1)
        # Ceheck for questions not listed in data csv
        not_in_data = list(set(self.questions.index) - set(question_responses.columns))
        if not_in_structure:
            warnings.warn(
                f"The following questions in the survey structure are not found in the data csv file:\n{not_in_data}"
            )

        self.responses = question_responses
        self.lime_system_info = system_info

        for transform, questions in transformation_questions.items():
            if not isinstance(questions, list):
                questions = [questions]
            for question in questions:
                self.add_responses(self.transform_question(question, transform))

    def transform_question(self, question: Union[str, tuple], transform: str):
        """Perform transformation on responses to given question
        Args:
            question (str or tuple of str): Question(s) to transform
            transform (str): Type of transform to perform
        Returns:
            pd.DataFrame: Transformed DataFrame to be concatenated to self.responses
        """

        transform_dict = {
            "state_anxiety": "mental_health",
            "trait_anxiety": "mental_health",
            "depression": "mental_health",
            "supervision": "supervision",
<<<<<<< HEAD
            "range": "range_to_numerical",
=======
>>>>>>> df8304e4
            "phd_duration": "duration",
        }

        if transform_dict.get(transform) == "mental_health":
            return rate_mental_health(
                question_label=self.get_label(question + "_SQ001"),
                responses=self.get_responses(question, labels=False),
                choices=self.get_choices(question),
                condition=transform,
            )
        elif transform_dict.get(transform) == "supervision":
            return rate_supervision(
                question_label=self.get_label(question),
                responses=self.get_responses(question, labels=False),
                choices=self.get_choices(question),
            )
<<<<<<< HEAD
        elif transform_dict.get(transform) == "range_to_numerical":
            return range_to_numerical(
                question_label=self.get_label(question),
                responses=self.get_responses(question),
            )
=======
>>>>>>> df8304e4
        elif transform_dict.get(transform) == "duration":
            return calculate_phd_duration(
                start_responses=self.get_responses(question[0], labels=False),
                end_responses=self.get_responses(question[1], labels=False),
            )

    def __copy__(self):
        """Create a shallow copy of the LimeSurvey instance
        Returns:
            LimeSurvey: a shallow copy of the LimeSurvey instance
        """
        survey_copy = LimeSurvey()
        survey_copy.__dict__.update(self.__dict__)

        return survey_copy

    def __deepcopy__(self, memo_dict={}):
        """Create a deep copy of the LimeSurvey instance
        Returns:
            LimeSurvey: a deep copy of the LimeSurvey instance
        """

        survey_copy = LimeSurvey()
        survey_copy.__dict__.update(self.__dict__)
        survey_copy.responses = copy.deepcopy(self.responses, memo_dict)

        return survey_copy

    def get_responses(
        self,
        question: str,
        labels: bool = True,
        drop_other: bool = False,
    ) -> pd.DataFrame:
        """Get responses for a given question with or without labels
        Args:
            question (str): Question to get the responses for.
            labels (bool, optional): If the response consists of labels or not (default True).
            drop_other (bool, optional): Whether to exclude contingent question (i.e. "other")
        Raises:
            ValueError: Inconsistent question types within question groups.
            ValueError: Unknown question types.
        Returns:
            [pd.DataFrame]: The response for the selected question.
        """
        question_group = self.get_question(question, drop_other=drop_other)
        question_type = self.get_question_type(question)

        responses = self.responses.loc[:, question_group.index]

        # convert multiple-choice responses
        if question_type == "multiple-choice":
            # ASSUME: question response consists of multiple columns with
            #         'Y' or NaN as entries.
            # Masked with boolean values the responses with nan only for the columns where is_contingent is True.
            # Left-hand-side slicing changed from .loc to __getitem__ to avoid categorical assignment error
            # Reason unclear, see: https://stackoverflow.com/questions/71905655/pandas-can-assign-1-column-
            # dataframe-to-series-but-not-to-dataframe-of-same-sha
            responses[
                question_group.index[~question_group.is_contingent]
            ] = responses.loc[:, ~question_group.is_contingent].notnull()

        # replace labels
        if labels:
            if question_type == "multiple-choice":
                # If a multiple-choice subquestion
                if "SQ" in question:
                    question = question.split("_")[0]
                # Get column labels for entire question group as dict
                rename = self.get_choices(question)
                # Rename column names
                responses = responses.rename(columns=rename)

            else:
                # Rename category values and replace NA by self.na_label
                for column in responses.columns:
                    choices = question_group.loc[column, "choices"]
                    if pd.notnull(choices):
                        responses.loc[:, column] = (
                            responses.loc[:, column]
                            .cat.rename_categories(choices)
                            .cat.add_categories(self.na_label)
                            .fillna(self.na_label)
                        )
                # Rename column names
                responses = responses.rename(columns=dict(question_group.label))

        return responses

    def __getitem__(
        self, key: Union[pd.Series, pd.DataFrame, str, list, tuple]
    ) -> "LimeSurvey":
        """Retrieve or slice the responses DataFrame
        Args:
            key (pd.Series, pd.DataFrame, str, list, or tuple): A key for
                DataFrame slicing or get_responses method
        Returns:
            LimeSurvey: A copy of LimeSurvey instance with filtered responses
                DataFrame
        """
        filtered_survey = self.__copy__()

        # A bool-valued Series, e.g. survey[survey.responses["A3"] == "A5"]
        # is interpreted as a row filter
        if isinstance(key, (pd.Series, pd.DataFrame)):
            filtered_survey.responses = filtered_survey.responses[key]
        # A question id as string, e.g. survey["A3"]
        # is interpreted as a column filter
        elif isinstance(key, str):
            filtered_survey = filtered_survey[[key]]
        # A list of columns, e.g. survey[["C3_SQ001", "C3_Sq002"]]
        # is interpreted as a column filter
        elif isinstance(key, list):
            columns = [
                column
                for question in key
                for column in filtered_survey.get_question(question).index.to_list()
            ]
            filtered_survey.responses = filtered_survey.responses[columns]
        # Two args, e.g. survey[survey.responses["A3"] == "A5", "B1"]
        # or survey[1:10, ["B1", "C1_SQ001"]]
        # is interpreted as (row filter, column filter)
        elif isinstance(key, tuple) and len(key) == 2:
            rows, columns = key
            filtered_survey = filtered_survey[rows]
            filtered_survey = filtered_survey[columns]
        else:
            raise SyntaxError(
                """
                Input must be of type pd.Series, pd.DataFrame, str, list, or tuple.
                Examples:
                    pd.Series or pd.DataFrame: survey[survey.responses["A3"] == "A5"]
                    str: survey["A3"]
                    list of str: survey[["C3_SQ001", "C3_Sq002"]]
                    tuple: survey[survey.responses["A3"] == "A5", "B1"]
                """
            )

        return filtered_survey

    def query(self, expr: str) -> "LimeSurvey":
        """Filter responses DataFrame with a boolean expression
        Args:
            expr (str): Condition str for pd.DataFrame.query().
                E.g. "A6 == 'A3' & "B2 == 'A5'"
        Returns:
            LimeSurvey: LimeSurvey with filtered responses
        """

        # Make copy of LimeSurvey instance
        filtered_survey = self.__copy__()
        # Filter responses DataFrame
        filtered_survey.responses = self.responses.query(expr)

        return filtered_survey

    def filter_na(self, question: str) -> "LimeSurvey":
        """Filter out entries in responses DataFrame with no answer
        to specified question.
        Args:
            question (str): Question to which the entries are filtered.
        returns:
            LimeSurvey: LimeSurvey with filtered responses.
        """

        # Make copy of LimeSurvey instance
        filtered_survey = self.__copy__()
        # Filter responses DataFrame
        filtered_survey.responses = filtered_survey.responses[
            filtered_survey.responses[question].notna()
        ]

        return filtered_survey

    def count(
        self,
        question: str,
        labels: bool = True,
        dropna: bool = False,
        add_totals: bool = False,
        percents: bool = False,
    ) -> pd.DataFrame:
        """Get counts for a question or a single column
        Args:
            question (str): Name of a question group or a sinlge column
            labels (bool, optional): Use labels instead of codes. Defaults to True.
            dropna (bool, optional): Do not count empty values. Defaults to False.
            add_totals (bool, optional): Add a column and a row with totals. Values
              set to NA if they do not make sense. For example, sums by row for
              multiple choice field. Defaults to False.
            percents (bool, optional): Output percents instead of counts.
              Calculted with respent to the total number of repondents.
              Defaults to False.
        Raises:
            AssertionError: Unexpected question type
        Returns:
            pd.DataFrame: Counts for a given question/column.
              * For question with choices, counts are ordered accordingly and
              catigories that did not occur it responses added with 0 count.
              * For an array question, it is an 2D counts where values are presented
              in the row index and sub_questions are presented in columns.
              * For a multiple-choice question, for each choice, number of respondents
              that chose the correspoinding choise is counted.
              * If `add_totals` is true, then the data frame has one additional column
              and one additional row. Both called "Total" and contains totals or, if
              total count contains misleading data, NA
        """
        question_type = self.get_question_type(question)
        responses = self.get_responses(question, labels=labels, drop_other=True)

        if responses.shape[1] == 1:
            # If it consist of only one column, i.e. free, single choice, or
            # single column
            counts_df = pd.DataFrame(
                responses.iloc[:, 0].value_counts(dropna=dropna, sort=False)
            )
            # If it is not categorical field, i.e. integer, date, string
            # then sort by values
            if responses.iloc[:, 0].dtype.name != "category":
                counts_df = counts_df.sort_index()
        else:
            if question_type == "multiple-choice":
                counts_df = pd.DataFrame(
                    responses.sum(axis=0), columns=[self.get_label(question)]
                )
            elif question_type == "array":
                counts_df = responses.apply(
                    lambda x: x.value_counts(dropna=dropna, sort=False), axis=0
                )
            else:
                # "free" and "single-choice" are supposed to have be handled before
                # since they consist of only one column
                raise AssertionError(f"Unexpected question type {question}")

        # Add totals
        # Adding totals appends one column and one row with totals
        # per row and per column correspondingly. However, in somecases
        # this summing does not make a sence. Then, we replace those values
        # by NA.
        if add_totals:
            # Add sums per rows and columns
            counts_df = counts_df.append(
                pd.DataFrame(counts_df.sum(axis=0), columns=["Total"]).transpose()
            )
            counts_df.insert(counts_df.shape[1], "Total", counts_df.sum(axis=1))
            # Correct for each question type
            if question_type == "multiple-choice":
                # Sums by row should be equal to number of responses
                counts_df.iloc[:, -1] = responses.shape[0]
                # Sums by column do not make sense, so we replace them by NA
                counts_df.iloc[-1, :] = pd.NA
            elif question_type == "array":
                # Sums by column do not make sense, so we replace them by NA
                counts_df.iloc[:, -1] = pd.NA
            else:
                # For single column questions we can keeps sums by row and by column
                pass

        # Convert to percents
        # We use total number of responses for counting percents
        # to make it consistent between different question types and
        # function argument values
        if percents:
            counts_df = np.round(100 * counts_df / responses.shape[0], 1)

        return counts_df

    def _get_dtype_info(self, columns, renamed_columns):
        """Get dtypes for columns in data csv
        Args:
            columns (list): List of column names from data csv
            renamed_columns (list): List of column names modified to match self.questions entries
        Returns:
            dict: Dictionary of column names and dtypes
            list: List of datetime columns
        """

        # Compile dict with dtype for each column
        dtype_dict = {}
        # Compile list of datetime columns (because pd.read_csv takes this as separate arg)
        datetime_columns = []

        for column, renamed_column in zip(columns, renamed_columns):
            # First try to infer dtype from XML structure information
            if renamed_column in self.questions.index:
                response_format = self.questions.loc[renamed_column, "format"]
                # Categorical dtype for all questions with answer options
                if pd.notnull(self.questions.loc[renamed_column, "choices"]):
                    dtype_dict[column] = "category"
                elif response_format == "date":
                    dtype_dict[column] = "str"
                    datetime_columns.append(column)
                elif response_format == "integer":
                    dtype_dict[column] = pd.Int32Dtype()
                elif response_format == "longtext":
                    dtype_dict[column] = "str"
                else:
                    # Do not include dtype
                    pass
            # Technical fields of limesurvey (Timing, Langueage, etc.)
            else:
                if column == "id":
                    dtype_dict[column] = pd.UInt32Dtype()
                elif column == "submitdate":
                    dtype_dict[column] = "str"
                    datetime_columns.append(column)
                elif column == "lastpage":
                    dtype_dict[column] = pd.Int16Dtype()
                elif column == "startlanguage":
                    dtype_dict[column] = "category"
                elif column == "seed":
                    dtype_dict[column] = pd.UInt32Dtype()
                elif column == "startdate":
                    dtype_dict[column] = "str"
                    datetime_columns.append(column)
                elif column == "datestamp":
                    dtype_dict[column] = "str"
                    datetime_columns.append(column)
                # Float for all timing info
                elif re.search("[Tt]ime", column):
                    dtype_dict[column] = "float64"
                else:
                    # Do not include dtype
                    pass

        return dtype_dict, datetime_columns

    def plot(
        self,
        question,
        compare_with: str = None,
        add_questions: list = [],
        bar_width: float = 0.8,
        totalbar: bool = False,
        suppress_answers: list = [],
        ignore_no_answer: bool = True,
        threshold_percentage: float = 0.0,
        bar_positions: list = [],
        legend_columns: int = 2,
        plot_title: Union[str, bool] = True,
        plot_title_position: tuple = (()),
        save: Union[str, bool] = False,
        file_format: str = "png",
        dpi: Union[str, float] = "figure",
        answer_sequence: list = [],
        legend_title: Union[str, bool] = None,
        legend_sequence: list = [],
        calculate_aspect_ratio: bool = True,
        maximum_length_x_axis_answers: int = 20,
        show_zeroes: bool = True,
        bubbles: Union[bool, float] = None,
        kind: str = None,
        **kwargs,
    ):
        """
        Plot answers of the 'question' given.
        Optional Parameters:
            'compare_with':
                correlates answers of 'question' with answers
                of the question given to the 'compare_with' variable.
                'legend_columns':
                    number of columns of the legend added by 'compare_with' on
                    top of the Plot
                    ATTENTION: if the number of columns is too high this will
                    press the plot right next to the legend and smush it.
                'legend_title': if False: no legend-title,
                    if 'True': 'compare_with' question as title,
                    if string: string as legend title
                'legend_sequence': define the order of the legend if you want,
                    else the sequence is the same as the question answers.
            'bar_width':
                define width of the bars in barplots
            'totalbar':
                calculates different total bars, depending on question- and
                comparison-types
            'add_questions':
                adds bars of other questions to the plot
            'suppress_answers':
                removes every entry in 'suppress_answers' from the plot
            'threshold_percentage':
                removes percentages if below threshold, standard is 0
            'bar_positions':
                positions the entries in the plot [0,1.5,2.5,3.5] will assign
                the first 4 answers in the plot (including totalbar) at
                the given positions. Every additional question-position is
                calculated by adding +1 to the highest position, except if the
                answer is the first one of a question in 'add_questions', then
                it automatically adds +1.5 to distinguish the new question from
                the previous one
            'plot_title': if False: no title, if True: question as title,
                if string: string as title
            'plot_title_position': tuple (x,y), if empty, position of the
                title is calculated depending on number of legend entries
                and 'legend_columns'
            'save': save plot as png or pdf either with question indicator as
                name if True or as string if string is added here.
                Ending of String determines file_format.
                'file_format': if you want to save the file as .pdf rather
                    then as png
                'dpi': Resolution in dotsperinch for saved file, if you want to
                    specify. If not, the resolution is taken from the figure
                    resolution only applies to .png, not to .pdf
            'answer_sequence': getting the answers in the right order made the
                inclusion of an answer_sequence variable necessary, which also
                can be used if you want to give the order of bars yourself,
                just add in a list with the answers as entries in the order you
                want
            'calculate_aspect_ratio': True or False, if False, aspect ratio is
                taken from theme, if True aspect ratio of picture is calculated
                from number of bars and 'bar_width'
            'maximum_length_x_axis_answers': parameter for word wrapping of the
                answers plotted on x-axis, standard 20 --> no line longer then
                20 characters
            'show_zeroes': Plots lines for every 0% bar
            'bubbles': if float or True is given, plots are changed to a bubble
                plot with answers to 'question' and 'add_questions' on the
                x-Axis and answers to 'compare_with' on the y-Axis.
                size of the bubbles depends on overleap percentage and the
                base-value given in bubble_size or on the float given.
        """
        if kind is not None:
            raise NotImplementedError(
                "Forced plot type is not supported yet."
                f"Please use matplotlib directly with"
                f"`servey.get_responses({question})` or `servey.count({question})`"
            )
        # check if plot is implemented:
        self.check_plot_implemented(
            question, compare_with=compare_with, add_questions=add_questions
        )
        # Prepare theme and non-theme arguments
        theme = self.theme.copy()
        theme_kwargs, non_theme_kwargs = _split_plot_kwargs(kwargs)
        theme = deep_dict_update(theme, theme_kwargs)

        question_type = self.get_question_type(question)
        # get plot title
        if plot_title is True:
            plot_title = self.get_label(question)
        if compare_with:
            fig, ax = self.plot_comparison(
                question,
                compare_with,
                question_type,
                theme,
                add_questions=add_questions,
                totalbar=totalbar,
                suppress_answers=suppress_answers,
                ignore_no_answer=ignore_no_answer,
                threshold_percentage=threshold_percentage,
                bar_positions=bar_positions,
                legend_columns=legend_columns,
                plot_title=plot_title,
                plot_title_position=plot_title_position,
                answer_sequence=answer_sequence,
                legend_title=legend_title,
                legend_sequence=legend_sequence,
                calculate_aspect_ratio=calculate_aspect_ratio,
                maximum_length_x_axis_answers=maximum_length_x_axis_answers,
                show_zeroes=show_zeroes,
                bubbles=bubbles,
                **kwargs,
            )
        elif question_type == "single-choice":
            counts_df = self.count(question, labels=True)
            if "title" not in non_theme_kwargs:
                non_theme_kwargs.update({"title": counts_df.columns[0]})
            fig, ax = single_choice_bar_plot(
                x=counts_df.index.values,
                y=pd.Series(counts_df.iloc[:, 0], name="Number of Responses"),
                theme=theme,
                **non_theme_kwargs,
            )
        elif question_type == "multiple-choice":
            counts_df = self.count(
                question, labels=True, percents=True, add_totals=True
            )
            counts_df.loc[:, "Total"] = self.responses.shape[0]
            counts_df.iloc[-1, :] = np.nan
            counts_df.iloc[:, 0] = counts_df.iloc[:, 0].astype("float64")
            fig, ax = multiple_choice_bar_plot(
                counts_df, theme=theme, **non_theme_kwargs
            )
        elif question_type == "array":
            display_title = True
            display_no_answer = False

            counts_df = self.count(
                question, labels=True, percents=False, add_totals=True
            )
            counts_df.loc["Total", "Total"] = self.responses.shape[0]
            if not display_no_answer:
                try:
                    counts_df = counts_df.drop("No Answer")
                except KeyError:
                    pass

            if display_title:
                title_question = self.get_label(question)
            else:
                title_question = None

            fig, ax = likert_bar_plot(
                counts_df,
                theme=theme,
                title_question=title_question,
                bar_spacing=0.2,
                bar_thickness=0.4,
                group_spacing=1,
                calc_fig_size=True,
                **non_theme_kwargs,
            )

        # Save to a file
        if save:
            self.save_plot(
                fig,
                question,
                compare_with=compare_with,
                add_questions=add_questions,
                save=save,
                file_format=file_format,
                dpi=dpi,
            )
        return fig, ax

    def plot_comparison(
        self,
        question,
        compare_with,
        question_type,
        theme,
        add_questions: list = [],
        bar_width: float = 0.8,
        totalbar: bool = False,
        suppress_answers: list = [],
        ignore_no_answer: bool = True,
        threshold_percentage: float = 0.0,
        bar_positions: list = [],
        legend_columns: int = 2,
        plot_title: Union[str, bool] = True,
        plot_title_position: tuple = (()),
        answer_sequence: list = [],
        legend_title: Union[str, bool] = None,
        legend_sequence: list = [],
        calculate_aspect_ratio: bool = True,
        maximum_length_x_axis_answers: float = 20,
        kind: str = None,
        show_zeroes: bool = True,
        bubbles: Union[bool, float] = None,
        **kwargs,
    ):
        """
        outsourcing of plot_comparison() from plot(), because flake8 says to
        complicated, for keyword explanation please see plot() function
        """
        # load necessary data for comparison
        compare_with_type = self.get_question_type(compare_with)
        if legend_title is True:
            legend_title = self.get_label(compare_with)
        if not legend_sequence:
            legend_sequence = list(
                self.count(compare_with, labels=True).index.values.astype(str)
            )
        if not answer_sequence:
            answer_sequence = self.get_answer_sequence(
                question, add_questions=add_questions, totalbar=totalbar
            )
        plot_data_list = self.create_comparison_data(
            question, compare_with, add_questions=add_questions
        )
        # create total bar data if needed
        if totalbar:
            totalbar_data = self.create_total_bar_data(
                question_type=question_type, compare_with=compare_with
            )
        else:
            totalbar_data = None
        if question_type == "single-choice":
            print("single-single")
            fig, ax = simple_comparison_plot(
                plot_data_list,
                totalbar=totalbar_data,
                suppress_answers=suppress_answers,
                ignore_no_answer=ignore_no_answer,
                bar_positions=bar_positions,
                threshold_percentage=threshold_percentage,
                legend_columns=legend_columns,
                plot_title=plot_title,
                plot_title_position=plot_title_position,
                legend_title=legend_title,
                answer_sequence=answer_sequence,
                legend_sequence=legend_sequence,
                theme=theme,
            )
        elif all(
            [question_type == "multiple-choice", compare_with_type == "single-choice"]
        ):
            print("multi-single")
            fig, ax = multiple_simple_comparison_plot(
                plot_data_list,
                totalbar=totalbar_data,
                bar_width=bar_width,
                suppress_answers=suppress_answers,
                ignore_no_answer=ignore_no_answer,
                bar_positions=bar_positions,
                threshold_percentage=threshold_percentage,
                legend_columns=legend_columns,
                plot_title=plot_title,
                plot_title_position=plot_title_position,
                legend_title=legend_title,
                answer_sequence=answer_sequence,
                legend_sequence=legend_sequence,
                calculate_aspect_ratio=calculate_aspect_ratio,
                maximum_length_x_axis_answers=maximum_length_x_axis_answers,
                theme=theme,
                show_zeroes=show_zeroes,
                bubbles=bubbles,
            )
        elif all(
            [question_type == "multiple-choice", compare_with_type == "multiple-choice"]
        ):
            print("multi-multi")
            fig, ax = multiple_multiple_comparison_plot(
                plot_data_list,
                totalbar=totalbar_data,
                bar_width=bar_width,
                suppress_answers=suppress_answers,
                ignore_no_answer=ignore_no_answer,
                bar_positions=bar_positions,
                threshold_percentage=threshold_percentage,
                legend_columns=legend_columns,
                plot_title=plot_title,
                plot_title_position=plot_title_position,
                legend_title=legend_title,
                answer_sequence=answer_sequence,
                legend_sequence=legend_sequence,
                calculate_aspect_ratio=calculate_aspect_ratio,
                maximum_length_x_axis_answers=maximum_length_x_axis_answers,
                theme=theme,
                show_zeroes=show_zeroes,
                bubbles=bubbles,
            )
        return fig, ax

    def save_plot(
        self,
        fig,
        question,
        compare_with: str = None,
        add_questions: list = [],
        save: Union[str, bool] = False,
        file_format: str = "png",
        dpi: Union[str, float] = "figure",
    ):
        """
        creates 'filename' from 'question' and, if given, 'compare_with' and
        'add_questions' and saves file to output_folder if 'save' is True.
        'save' = string: string replaces savename of plot
        'file_format': can be changed from pixelbased .png to .pdf
        (vector graphics --> loss free scalable)
        'dpi': specifies resolution in dots per inch for .png
        """
        if isinstance(save, str):
            filename = save
        else:
            filename = f"{question}"
            for entry in add_questions:
                filename = filename + f"_{entry}"
            if compare_with:
                filename = filename + f"_vs_{compare_with}"
            filename = filename + f".{file_format}"
        filename = _clean_file_name(filename)
        fullpath = os.path.join(self.output_folder, filename)
        fig.savefig(fullpath, dpi=dpi)
        print(f"Saved plot to {fullpath}")
        return True

    def check_plot_implemented(self, question, compare_with=None, add_questions=[]):
        """
        Check if question type and/or combination of questions for
        compare_with is already implemented and working
        """
        supported_plots = ["single-choice", "multiple-choice", "array"]
        supported_comparisons = [
            ("single-choice", "single-choice"),
            ("multiple-choice", "single-choice"),
            ("multiple-choice", "multiple-choice"),
        ]
        all_plots = [question]
        if compare_with:
            all_plots.append(compare_with)
        all_plots = all_plots + add_questions
        question_types = [self.get_question_type(plot) for plot in all_plots]
        count = 0
        for question_type in question_types:
            if question_type not in supported_plots:
                plot = all_plots[count]
                print(f"{plot} is unsupported questiontype")
                raise NotImplementedError(
                    """
                    Question type not yet implemented
                    """
                )
            count = count + 1
        if compare_with:
            tuple_list = [(question, compare_with)]
            for i in add_questions:
                tuple_list.append((question, i))
            for i in tuple_list:
                question_type_tuple = (
                    self.get_question_type(i[0]),
                    self.get_question_type(i[1]),
                )
                if question_type_tuple not in supported_comparisons:
                    raise NotImplementedError(f"Comparison {i} not yet implemented")

    def get_answer_sequence(self, question, add_questions=[], totalbar=False):
        """
        Create answer sequence from given questions to keep sequence in
        plot consistent if answers that were never chosen are suppressed
        """
        answer_sequence = [
            list(self.count(question, labels=True).index.values.astype(str))
        ]
        for entry in add_questions:
            answer_sequence.append(
                list(self.count(entry, labels=True).index.values.astype(str))
            )
        if totalbar:
            answer_sequence[0].insert(0, "Total")
        return answer_sequence

    def create_comparison_data(self, question, compare_with, add_questions=[]):
        """
        Load and combine necessary data for the plot functions.
        depending on the wanted (question/add_question_entry,compare_with) tuple
        """
        plot_data_list = []
        if self.get_question_type(question) == "single-choice":
            if self.get_question_type(compare_with) == "single-choice":
                # create Dataarray from all existing combinations of
                # question and compare_with
                plot_data_list.append(
                    pd.concat(
                        [
                            self.get_responses(question, labels=True, drop_other=True),
                            self.get_responses(
                                compare_with, labels=True, drop_other=True
                            ),
                        ],
                        axis=1,
                    )
                )
            if add_questions:
                # add combinations for additional questions with
                # 'compare_with' question
                for entry in add_questions:
                    if self.get_question_type(compare_with) == "single-choice":
                        next_plot_data = pd.concat(
                            [
                                self.get_responses(entry, labels=True, drop_other=True),
                                self.get_responses(
                                    compare_with, labels=True, drop_other=True
                                ),
                            ],
                            axis=1,
                        )
                        plot_data_list.append(next_plot_data)
        if self.get_question_type(question) == "multiple-choice":
            if self.get_question_type(compare_with) == "single-choice":
                # create Dataarray from all existing combinations of
                # question and compare_with
                plot_data_list.append(
                    (
                        self.get_responses(question, labels=True, drop_other=True),
                        self.get_responses(compare_with, labels=True, drop_other=True),
                    )
                )
            elif self.get_question_type(compare_with) == "multiple-choice":
                # create Dataarray from all existing combinations of
                # question and compare_with
                plot_data_list.append(
                    (
                        self.get_responses(question, labels=True, drop_other=True),
                        self.get_responses(compare_with, labels=True, drop_other=True),
                    )
                )
        return plot_data_list

    def create_total_bar_data(self, question_type, compare_with):
        totalbar_data = np.unique(
            self.get_responses(compare_with, labels=True, drop_other=True),
            return_counts=True,
        )
        return totalbar_data

    def get_question(self, question: str, drop_other: bool = False) -> pd.DataFrame:
        """Get question structure (i.e. subset from self.questions)
        Args:
            question (str): Name of question or subquestion
            drop_other (bool, optional): Whether to exclude contingent question (i.e. "other")
        Raises:
            ValueError: There is no such question or subquestion
        Returns:
            pd.DataFrame: Subset from `self.questions` with corresponding rows
        """

        questions_subdf = self.questions[
            (self.questions["question_group"] == question)
            | (self.questions.index == question)
        ]

        if questions_subdf.empty:
            raise ValueError(f"Unexpected question code '{question}'")

        if drop_other:
            questions_subdf = questions_subdf[~questions_subdf.is_contingent]

        return questions_subdf

    def add_question(
        self, name: str, responses: Union[pd.Series, pd.DataFrame] = None, **kwargs
    ):
        """Add question to self.questions DataFrame
        Args:
            name (str): Name (id) of the question to add, e.g. "A12"
            responses (pd.Series or pd.DataFrame, optional): responses
                to the question to be added
            **kwargs (optional): Attributes of the question to be added,
                e.g. type="single-choice", choices={"A1": "Yes", "A2": "No"}
        """

        # Add "is_contingent" attribute if not specified
        # as this attribute cannot be empty
        if not kwargs.get("is_contingent"):
            kwargs["is_contingent"] = False

        self.questions = pd.concat(
            [self.questions, pd.DataFrame([kwargs], index=[name])]
        )

        # Add responses to self.responses if given
        if responses is not None:
            self.add_responses(responses=responses, question=name)

    def add_responses(
        self,
        responses: Union[pd.Series, pd.DataFrame],
        question: Union[list, str] = None,
    ):
        """Add responses to specified question to self.responses DataFrame
        Args:
            responses (pd.Series or pd.DataFrame): responses to be added
                to self.responses
            question (list or str, optional): Name (id) of question to which
                the responses correspond. If not given, the column/Series name
                is taken as the name
        """

        # Rename the column(s)/Series if question is specified
        if question is not None:
            if isinstance(question, str):
                question = [question]
            if isinstance(responses, pd.DataFrame):
                responses = responses.rename(
                    columns={
                        column: name
                        for column, name in zip(responses.columns, question)
                    }
                )
            if isinstance(responses, pd.Series):
                responses.name = question[0]

        self.responses = pd.concat([self.responses, responses], axis=1)

    def get_question_type(self, question: str) -> str:
        """Get question type and validate it
        Args:
            question (str): question or column code
        Raises:
            AssertionError: Unconsistent question types within question
            AssertionError: Unexpected question type
        Returns:
            str: Question type like "single-choice", "array", etc.
        """

        question_group = self.get_question(question)
        question_types = question_group.type.unique()

        if len(question_types) > 1:
            raise AssertionError(
                f"Question {question} has multiple types {list(question_types)}."
            )

        question_type = question_types[0]
        if question_type not in QUESTION_TYPES:
            raise AssertionError(f"Unexpected question type {question_type}.")

        return question_type

    def get_label(self, question: str) -> str:
        """Get label for the corresponding column or group of colums
        Args:
            question (str): Name of question or subquestion
        Returns:
            str: question label/title
        """

        question_info = self.get_question(question)

        if question_info.shape[0] > 1:
            label = question_info.question_label[0]
        else:
            label = question_info.label[0]

        return label

    def get_choices(self, question: str) -> dict:
        """Get choices of a question
        * For multiple-choice group, format is `<subquestion code: subquestion title>`,
        for example, {"C3_SQ001": "I do not like scientific work.", "C3_SQ002": ...}
        * For all other fixed questions (i.e. array, single choice, subquestion), returns
          choices of that question or column
        * For free and contingent, returns None
        Args:
            question (str): Name of question or subquestion to retrieve
        Returns:
            dict: dict of choices mappings
        """

        question_info = self.get_question(question)
        question_info = question_info[~question_info.is_contingent]
        question_type = self.get_question_type(question)

        # If set of multiple-choice questions
        if (question_info.shape[0] > 1) and (question_type == "multiple-choice"):
            # Flatten nested dict and get choice text directly for multiple-choice
            choices_dict = {
                index: row.choices["Y"] for index, row in question_info.iterrows()
            }
        # If single-choice, free, individual subquestion, or array
        else:
            choices_dict = question_info.choices[0]

        return choices_dict

    def export_to_file(
        self,
        organisation: str,
        drop_columns: Union[str, list] = [],
        rename_columns: dict = {},
        directory: str = None,
        verbose: bool = True,
    ):
        """Export anonymised data for question to file
        Args:
            organisation (str): Name of the organisation to which the
                exported data belong
            drop_columns (str or list, optional): One or list of columns
                to remove in addition to free inputs
            rename_columns (dict, optional): Dict of columns to rename
            directory (str, optional): File path to which to
                save csv file. Default is the current working directory.
            verbose (bool, optional): Whether to display checks for similarity
                after random permutation. Default is True
        """
        # If no dierctory specified, use current working direction
        if not directory:
            directory = os.getcwd()

        data = self.responses.copy()
        columns_to_drop = []
        # Drop user specified questions
        if drop_columns:
            if isinstance(drop_columns, str):
                drop_columns = [drop_columns]
            nonexistent = set(drop_columns) - set(data.columns)
            if nonexistent:
                raise KeyError(
                    f"The following columns are not found in responses DataFrame: {nonexistent}"
                )
            columns_to_drop = columns_to_drop + drop_columns
        # Drop questions with free input
        columns_to_drop = (
            columns_to_drop
            + self.questions[self.questions["format"] == "longtext"].index.to_list()
        )

        data.drop(columns=columns_to_drop, inplace=True)
        new_data = data.copy()
        # Randomly permute values in each column
        for column in data.columns:
            new_data[column] = rng.permutation(data[column])

        # Display similarity statistics after permutation
        if verbose:
            print(f"There are in total {data.shape[0]} response entries")
            unchanged = data[data == new_data]
            unchanged_rows = unchanged.count(axis="columns") / new_data.shape[1]
            print(
                f"of which {unchanged_rows[unchanged_rows > 0.1].shape[0]} entries after random permutation have at least 10% of columns identical to before."
            )
            print(
                f"Over all entries, the average percentage of columns identical to before permutation is {round(unchanged_rows.mean() * 100)}%."
            )
            unchanged_columns = unchanged.count()
            print(
                f"The top five questions with the most identical entries are \n{unchanged_columns[unchanged_columns > 0].sort_values(ascending=False).head(5)}"
            )

        # Rename columns if dict given
        if rename_columns:
            new_data = new_data.rename(columns=rename_columns)

        new_data.insert(0, "organisation", organisation)

        # Generate file name if not given
        if not directory.endswith(".csv"):
            directory = os.path.join(directory, f"{organisation}-anonymised-data.csv")

        new_data.to_csv(directory)

        print("\nData exported!")<|MERGE_RESOLUTION|>--- conflicted
+++ resolved
@@ -10,16 +10,10 @@
 
 from n2survey.lime.structure import read_lime_questionnaire_structure
 from n2survey.lime.transformations import (
-<<<<<<< HEAD
+    calculate_phd_duration,
     range_to_numerical,
     rate_mental_health,
     rate_supervision,
-    calculate_phd_duration,
-=======
-    calculate_phd_duration,
-    rate_mental_health,
-    rate_supervision,
->>>>>>> df8304e4
 )
 from n2survey.plot import (
     likert_bar_plot,
@@ -399,10 +393,7 @@
             "trait_anxiety": "mental_health",
             "depression": "mental_health",
             "supervision": "supervision",
-<<<<<<< HEAD
             "range": "range_to_numerical",
-=======
->>>>>>> df8304e4
             "phd_duration": "duration",
         }
 
@@ -419,14 +410,11 @@
                 responses=self.get_responses(question, labels=False),
                 choices=self.get_choices(question),
             )
-<<<<<<< HEAD
         elif transform_dict.get(transform) == "range_to_numerical":
             return range_to_numerical(
                 question_label=self.get_label(question),
                 responses=self.get_responses(question),
             )
-=======
->>>>>>> df8304e4
         elif transform_dict.get(transform) == "duration":
             return calculate_phd_duration(
                 start_responses=self.get_responses(question[0], labels=False),
