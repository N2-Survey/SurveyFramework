--- conflicted
+++ resolved
@@ -103,10 +103,6 @@
             columns.str.replace("[", "_", regex=False)
             .str.replace("]", "", regex=False)
             .str.replace("_other", "other", regex=False)
-<<<<<<< HEAD
-
-=======
->>>>>>> c6c2af95
         )
         dtype_dict, datetime_columns = self._get_dtype_info(columns, renamed_columns)
 
