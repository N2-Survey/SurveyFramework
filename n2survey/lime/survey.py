import copy
import os
import re
import string
import warnings
from typing import Optional, Union

import numpy as np
import pandas as pd

from n2survey.lime.structure import read_lime_questionnaire_structure
from n2survey.plot import (
    likert_bar_plot,
    multiple_choice_bar_plot,
    simple_comparison_plot,
    single_choice_bar_plot,
)

__all__ = ["LimeSurvey", "DEFAULT_THEME", "QUESTION_TYPES"]

DEFAULT_THEME = {
    "context": "notebook",
    "style": "darkgrid",
    "palette": "Blues",
    "font": "sans-serif",
    "font_scale": 1,
    "color_codes": True,
    "rc": {
        "figure.figsize": (12, 12),
    },
}

QUESTION_TYPES = (
    "free",
    "array",
    "single-choice",
    "multiple-choice",
)


# PLOT_KINDS_ = [
#     "multiple choice plot",
#     "likert scale plot",
#     "simple comparison plot",
#     "basic bar plot"
# ]


def _clean_file_name(filename: str) -> str:
    """Clean a file name from forbiden characters"""
    # "-_.() abcdefghijklmnopqrstuvwxyzABCDEFGHIJKLMNOPQRSTUVWXYZ0123456789"
    valid_chars = "-_.() %s%s" % (string.ascii_letters, string.digits)
    return "".join(c for c in filename if c in valid_chars)


<<<<<<< HEAD
def _split_plot_kwargs(mixed_kwargs: dict) -> tuple[dict, dict]:
    """Split dict of arguments into theme and non-theme arguments

    Args:
        mixed_kwargs (dict): Initial dict of mixed arguments

    Returns:
        tuple[dict, dict]: Tuple of (<theme arguements>, <non-theme arguments>)
    """
    theme_args = {k: v for k, v in mixed_kwargs.items() if k in DEFAULT_THEME}
    nontheme_args = {k: v for k, v in mixed_kwargs.items() if k not in DEFAULT_THEME}
    return theme_args, nontheme_args


def deep_dict_update(source: dict, update_dict: dict) -> dict:
    """Recursive dictionary update

    Args:
        source (dict): Source dictionary to update
        update_dict (dict): Dictionary with "new" data

    Returns:
        dict: Upated dictionary. Neasted dictionaries are updated recursevely
          Neasted lists are combined.
    """
    for key, val in update_dict.items():
        if isinstance(val, dict):
            tmp = deep_dict_update(source.get(key, {}), val)
            source[key] = tmp
        elif isinstance(val, list):
            source[key] = source.get(key, []) + val
        else:
            source[key] = val
    return source
=======
>>>>>>> d4bac3b1
rng = np.random.default_rng()


class LimeSurvey:
    """Base LimeSurvey class"""

    na_label: str = "No Answer"
    theme: dict = None
    output_folder: str = None

    def __init__(
        self,
        structure_file: str = None,
        theme: Optional[dict] = None,
        output_folder: Optional[str] = None,
    ) -> None:
        """Get an instance of the Survey

        Args:
            structure_file (str, optional): Path to the structure XML file
            theme (Optional[dict], optional): seaborn theme parameters.
              See `seaborn.set_theme` for the details. By default,
              `n2survey.DEFAULT_THEME` is used.
            output_folder (Optional[str], optional): A path to a folder where outputs,
            i.e. plots, repotrs, etc. will be saved. By default, current woring
            directory is used.
        """

        # Store path to structure file
        if structure_file:
            self.structure_file = os.path.abspath(structure_file)
            self.read_structure(self.structure_file)

        # Update default plotting options
        self.theme = DEFAULT_THEME.copy()
        if theme:
            self.theme.update(theme)

        # Set a folder for output results
        self.output_folder = output_folder or os.path.abspath(os.curdir)

    def read_structure(self, structure_file: str) -> None:
        """Read structure XML file

        Args:
            structure_file (str): Path to the structure XML file
        """

        # Parse XML structure file
        self.structure_file = os.path.abspath(structure_file)
        structure_dict = read_lime_questionnaire_structure(structure_file)

        # Get pandas.DataFrame table for the structure
        section_df = pd.DataFrame(structure_dict["sections"])
        section_df = section_df.set_index("id")
        question_df = pd.DataFrame(structure_dict["questions"])
        question_df = question_df.set_index("name")
        question_df["is_contingent"] = question_df.contingent_of_name.notnull()
        self.sections = section_df
        self.questions = question_df

    def read_responses(self, responses_file: str) -> None:
        """Read responses CSV file

        Args:
            responses_file (str): Path to the responses CSV file

        """

        # Read 1st line of the csv file
        response = pd.read_csv(responses_file, nrows=1, index_col=0)

        # Prepare dtype info
        columns = response.columns
        renamed_columns = (
            columns.str.replace("[", "_", regex=False)
            .str.replace("]", "", regex=False)
            .str.replace("_other", "other", regex=False)
        )
        dtype_dict, datetime_columns = self._get_dtype_info(columns, renamed_columns)

        # Read entire csv with optimal dtypes
        responses = pd.read_csv(
            responses_file,
            index_col=0,
            dtype=dtype_dict,
            parse_dates=datetime_columns,
            infer_datetime_format=True,
        )
        responses = responses.rename(columns=dict(zip(columns, renamed_columns)))

        # Identify columns for survey questions
        first_question = columns.get_loc("datestamp") + 1
        last_question = columns.get_loc("interviewtime") - 1
        question_columns = renamed_columns[first_question : last_question + 1]

        # Split df into question responses and timing info
        question_responses = responses.loc[:, question_columns]
        system_info = responses.iloc[:, ~renamed_columns.isin(question_columns)]

        # Set correct categories for categorical fields
        for column in self.questions.index:
            choices = self.questions.loc[column, "choices"]
            if (column in question_responses.columns) and pd.notnull(choices):
                question_responses.loc[:, column] = (
                    question_responses.loc[:, column]
                    # We expect all categorical column to be category dtype already
                    # .astype("category")
                    .cat.set_categories(choices.keys())
                )

        # Add missing columns for multiple-choice questions with contingent question
        # A contingent question of a multiple-choice question typically looks like this:
        # <response varName="B1T">
        # <fixed>
        #  <category>
        #    <label>Other</label>
        #   <value>Y</value>
        #   <contingentQuestion varName="B1other">
        #    <text>Other</text>
        #     ...
        # For some reason, LimeSurvey does not export values for the parent <response> (B1T in this case).
        # So, here we add those columns artificially based on the contingent question values.
        multiple_choice_questions = self.questions.index[
            (self.questions["type"] == "multiple-choice")
            & self.questions["contingent_of_name"].notnull()
        ]
        for question in multiple_choice_questions:
            question_responses.insert(
                question_responses.columns.get_loc(question),
                self.questions.loc[question, "contingent_of_name"],
                # Fill in new column based on "{question_id}other" column data
                pd.Categorical(
                    question_responses[question].where(
                        question_responses[question].isnull(), "Y"
                    )
                ),
            )

        # Validate data structure
        # Check for columns not listed in survey structure df
        not_in_structure = list(
            set(question_responses.columns) - set(self.questions.index)
        )
        if not_in_structure:
            warnings.warn(
                f"The following columns in the data csv file are not found in the survey structure and are dropped:\n{not_in_structure}"
            )
            question_responses = question_responses.drop(not_in_structure, axis=1)
        # Ceheck for questions not listed in data csv
        not_in_data = list(set(self.questions.index) - set(question_responses.columns))
        if not_in_structure:
            warnings.warn(
                f"The following questions in the survey structure are not found in the data csv file:\n{not_in_data}"
            )

        self.responses = question_responses
        self.lime_system_info = system_info

    def __copy__(self):
        """Create a shallow copy of the LimeSurvey instance

        Returns:
            LimeSurvey: a shallow copy of the LimeSurvey instance
        """
        survey_copy = LimeSurvey()
        survey_copy.__dict__.update(self.__dict__)

        return survey_copy

    def __deepcopy__(self, memo_dict={}):
        """Create a deep copy of the LimeSurvey instance

        Returns:
            LimeSurvey: a deep copy of the LimeSurvey instance
        """

        survey_copy = LimeSurvey()
        survey_copy.__dict__.update(self.__dict__)
        survey_copy.responses = copy.deepcopy(self.responses, memo_dict)

        return survey_copy

    def get_responses(
        self,
        question: str,
        labels: bool = True,
        drop_other: bool = False,
    ) -> pd.DataFrame:
        """Get responses for a given question with or without labels

        Args:
            question (str): Question to get the responses for.
            labels (bool, optional): If the response consists of labels or not (default True).
            drop_other (bool, optional): Whether to exclude contingent question (i.e. "other")

        Raises:
            ValueError: Inconsistent question types within question groups.
            ValueError: Unknown question types.

        Returns:
            [pd.DataFrame]: The response for the selected question.
        """
        question_group = self.get_question(question, drop_other=drop_other)
        question_type = self.get_question_type(question)

        responses = self.responses.loc[:, question_group.index]

        # convert multiple-choice responses
        if question_type == "multiple-choice":
            # ASSUME: question response consists of multiple columns with
            #         'Y' or NaN as entries.
            # Masked with boolean values the responses with nan only for the columns where is_contingent is True.
            responses.loc[:, ~question_group.is_contingent] = responses.loc[
                :, ~question_group.is_contingent
            ].notnull()

        # replace labels
        if labels:
            if question_type == "multiple-choice":
                # Rename column names
                responses = responses.rename(columns=self.get_choices(question))

            else:
                # Rename category values and replace NA by self.na_label
                for column in responses.columns:
                    choices = question_group.loc[column, "choices"]
                    if pd.notnull(choices):
                        responses.loc[:, column] = (
                            responses.loc[:, column]
                            .cat.rename_categories(choices)
                            .cat.add_categories(self.na_label)
                            .fillna(self.na_label)
                        )
                # Rename column names
                responses = responses.rename(columns=dict(question_group.label))

        return responses

    def __getitem__(
        self, key: Union[pd.Series, pd.DataFrame, str, list, tuple]
    ) -> "LimeSurvey":
        """Retrieve or slice the responses DataFrame

        Args:
            key (pd.Series, pd.DataFrame, str, list, or tuple): A key for
                DataFrame slicing or get_responses method

        Returns:
            LimeSurvey: A copy of LimeSurvey instance with filtered responses
                DataFrame
        """
        filtered_survey = self.__copy__()

        # A bool-valued Series, e.g. survey[survey.responses["A3"] == "A5"]
        # is interpreted as a row filter
        if isinstance(key, (pd.Series, pd.DataFrame)):
            filtered_survey.responses = filtered_survey.responses[key]
        # A question id as string, e.g. survey["A3"]
        # is interpreted as a column filter
        elif isinstance(key, str):
            filtered_survey = filtered_survey[[key]]
        # A list of columns, e.g. survey[["C3_SQ001", "C3_Sq002"]]
        # is interpreted as a column filter
        elif isinstance(key, list):
            columns = [
                column
                for question in key
                for column in filtered_survey.get_question(question).index.to_list()
            ]
            filtered_survey.responses = filtered_survey.responses[columns]
        # Two args, e.g. survey[survey.responses["A3"] == "A5", "B1"]
        # or survey[1:10, ["B1", "C1_SQ001"]]
        # is interpreted as (row filter, column filter)
        elif isinstance(key, tuple) and len(key) == 2:
            rows, columns = key
            filtered_survey = filtered_survey[rows]
            filtered_survey = filtered_survey[columns]
        else:
            raise SyntaxError(
                """
                Input must be of type pd.Series, pd.DataFrame, str, list, or tuple.
                Examples:
                    pd.Series or pd.DataFrame: survey[survey.responses["A3"] == "A5"]
                    str: survey["A3"]
                    list of str: survey[["C3_SQ001", "C3_Sq002"]]
                    tuple: survey[survey.responses["A3"] == "A5", "B1"]
                """
            )

        return filtered_survey

    def query(self, expr: str) -> "LimeSurvey":
        """Filter responses DataFrame with a boolean expression

        Args:
            expr (str): Condition str for pd.DataFrame.query().
                E.g. "A6 == 'A3' & "B2 == 'A5'"

        Returns:
            LimeSurvey: LimeSurvey with filtered responses
        """

        # Make copy of LimeSurvey instance
        filtered_survey = self.__copy__()
        # Filter responses DataFrame
        filtered_survey.responses = self.responses.query(expr)

        return filtered_survey

    def count(
        self,
        question: str,
        labels: bool = True,
        dropna: bool = False,
        add_totals: bool = False,
        percents: bool = False,
    ) -> pd.DataFrame:
        """Get counts for a question or a single column

        Args:
            question (str): Name of a question group or a sinlge column
            labels (bool, optional): Use labels instead of codes. Defaults to True.
            dropna (bool, optional): Do not count empty values. Defaults to False.
            add_totals (bool, optional): Add a column and a row with totals. Values
              set to NA if they do not make sense. For example, sums by row for
              multiple choice field. Defaults to False.
            percents (bool, optional): Output percents instead of counts.
              Calculted with respent to the total number of repondents.
              Defaults to False.

        Raises:
            AssertionError: Unexpected question type

        Returns:
            pd.DataFrame: Counts for a given question/column.
              * For question with choices, counts are ordered accordingly and
              catigories that did not occur it responses added with 0 count.
              * For an array question, it is an 2D counts where values are presented
              in the row index and sub_questions are presented in columns.
              * For a multiple-choice question, for each choice, number of respondents
              that chose the correspoinding choise is counted.
              * If `add_totals` is true, then the data frame has one additional column
              and one additional row. Both called "Total" and contains totals or, if
              total count contains misleading data, NA
        """
        question_type = self.get_question_type(question)
        responses = self.get_responses(question, labels=labels, drop_other=True)

        if responses.shape[1] == 1:
            # If it consist of only one column, i.e. free, single choice, or
            # single column
            counts_df = pd.DataFrame(
                responses.iloc[:, 0].value_counts(dropna=dropna, sort=False)
            )
            # If it is not categorical field, i.e. integer, date, string
            # then sort by values
            if responses.iloc[:, 0].dtype.name != "category":
                counts_df = counts_df.sort_index()
        else:
            if question_type == "multiple-choice":
                counts_df = pd.DataFrame(
                    responses.sum(axis=0), columns=[self.get_label(question)]
                )
            elif question_type == "array":
                counts_df = responses.apply(
                    lambda x: x.value_counts(dropna=dropna, sort=False), axis=0
                )
            else:
                # "free" and "single-choice" are supposed to have be handled before
                # since they consist of only one column
                raise AssertionError(f"Unexpected question type {question}")

        # Add totals
        # Adding totals appends one column and one row with totals
        # per row and per column correspondingly. However, in somecases
        # this summing does not make a sence. Then, we replace those values
        # by NA.
        if add_totals:
            # Add sums per rows and columns
            counts_df = counts_df.append(
                pd.DataFrame(counts_df.sum(axis=0), columns=["Total"]).transpose()
            )
            counts_df.insert(counts_df.shape[1], "Total", counts_df.sum(axis=1))
            # Correct for each question type
            if question_type == "multiple-choice":
                # Sums by row should be equal to number of responses
                counts_df.iloc[:, -1] = responses.shape[0]
                # Sums by column do not make sense, so we replace them by NA
                counts_df.iloc[-1, :] = pd.NA
            elif question_type == "array":
                # Sums by column do not make sense, so we replace them by NA
                counts_df.iloc[:, -1] = pd.NA
            else:
                # For single column questions we can keeps sums by row and by column
                pass

        # Convert to percents
        # We use total number of responses for counting percents
        # to make it consistent between different question types and
        # function argument values
        if percents:
            counts_df = np.round(100 * counts_df / responses.shape[0], 1)

        return counts_df

    def _get_dtype_info(self, columns, renamed_columns):
        """Get dtypes for columns in data csv

        Args:
            columns (list): List of column names from data csv
            renamed_columns (list): List of column names modified to match self.questions entries

        Returns:
            dict: Dictionary of column names and dtypes
            list: List of datetime columns
        """

        # Compile dict with dtype for each column
        dtype_dict = {}
        # Compile list of datetime columns (because pd.read_csv takes this as separate arg)
        datetime_columns = []

        for column, renamed_column in zip(columns, renamed_columns):
            # First try to infer dtype from XML structure information
            if renamed_column in self.questions.index:
                response_format = self.questions.loc[renamed_column, "format"]
                # Categorical dtype for all questions with answer options
                if pd.notnull(self.questions.loc[renamed_column, "choices"]):
                    dtype_dict[column] = "category"
                elif response_format == "date":
                    dtype_dict[column] = "str"
                    datetime_columns.append(column)
                elif response_format == "integer":
                    dtype_dict[column] = pd.Int32Dtype()
                elif response_format == "longtext":
                    dtype_dict[column] = "str"
                else:
                    # Do not include dtype
                    pass
            # Technical fields of limesurvey (Timing, Langueage, etc.)
            else:
                if column == "id":
                    dtype_dict[column] = pd.UInt32Dtype()
                elif column == "submitdate":
                    dtype_dict[column] = "str"
                    datetime_columns.append(column)
                elif column == "lastpage":
                    dtype_dict[column] = pd.Int16Dtype()
                elif column == "startlanguage":
                    dtype_dict[column] = "category"
                elif column == "seed":
                    dtype_dict[column] = pd.UInt32Dtype()
                elif column == "startdate":
                    dtype_dict[column] = "str"
                    datetime_columns.append(column)
                elif column == "datestamp":
                    dtype_dict[column] = "str"
                    datetime_columns.append(column)
                # Float for all timing info
                elif re.search("[Tt]ime", column):
                    dtype_dict[column] = "float64"
                else:
                    # Do not include dtype
                    pass

        return dtype_dict, datetime_columns

    def plot(
        self,
        question,
        compare_with: str = None,
        add_questions: list = [],
        totalbar: bool = False,
        suppress_answers: list = [],
        ignore_no_answer: bool = True,
        threshold_percentage: float = 0.0,
        bar_positions: Union[list, bool] = False,
        legend_columns: int = 2,
        plot_title: Union[str, bool] = True,
        plot_title_position: tuple = (()),
        save: Union[str, bool] = False,
        file_format: str = "png",
        dpi: Union[str, float] = "figure",
        answer_sequence: list = [],
        legend_title: Union[str, bool] = None,
        legend_sequence: list = [],
        kind: str = None,
        **kwargs,
    ):
        """
        Plot answers of the 'question' given.
        Optional Parameters:
            'compare_with':
                correlates answers of 'question' with answers
                of the question given to the 'compare_with' variable.
            'add_questions':
                adds bars of other questions to the plot
            'totalbar':
                calculates the number of answers of 'compare_with' question
                and displays them as first question-answer in the plot.
            'suppress_answers':
                removes every entry in 'suppress_answers' from the plot
            'threshold_percentage':
                removes percentages if below threshold, standard is 0
            'bar_positions':
                positions the entries in the plot [0,1.5,2.5,3.5] will assign
                the first 4 answers in the plot (including totalbar) at
                the given positions. Every additional question-position is
                calculated by adding +1 to the highest position, except if the
                answer is the first one of a question in 'add_questions', then
                it automatically adds +1.5 to distinguish the new question from
                the previous one
            'legend_columns':
                number of columns of the legend added by 'compare_with' on top
                of the Plot
                ATTENTION: if the number of columns is too high this will
                press the plot right next to the legend and smush it.
            'plot_title': if False: no title, if True: question as title,
                if string: string as title
            'plot_title_position': tuple (x,y), if empty, position of the
                title is calculated depending on number of legend entries
                and 'legend_columns'
            'save': save plot as png either with question indicator as name
                if True or as string if string is added here
                'file_format': if you want to save the file as .pdf rather
                    then as png
                'dpi': well... resolution in dotsperinch if you want to specify
                    else, the resolution is taken from the figure
            'answer_sequence': getting the answers in the right order made the
            inclusion of an answer_sequence variable necessary, which also
            can be used if you want to give the order of bars yourself,
            just add in a list with the answers as entries in the order you
            want
        """
        if kind is not None:
            raise NotImplementedError(
                "Forced plot type is not supported yet."
                f"Please use matplotlib directly with"
                f"`servey.get_responses({question})` or `servey.count({question})`"
            )
        # check if plot is implemented:
        self.check_plot_implemented(
            question, compare_with=compare_with, add_questions=add_questions
        )
        # Prepare theme and non-theme arguments
        theme = self.theme.copy()
        theme_kwargs, non_theme_kwargs = _split_plot_kwargs(kwargs)
        theme = deep_dict_update(theme, theme_kwargs)

        question_type = self.get_question_type(question)
        # get plot title
        if plot_title is True:
            plot_title = self.get_label(question)
        if legend_title is True:
            legend_title = self.get_label(compare_with)
        if compare_with:
            # load necessary data for comparison
            if not legend_sequence:
                legend_sequence = list(
                    self.count(compare_with, labels=True).index.values.astype(str)
                )
            if not answer_sequence:
                answer_sequence = self.get_answer_sequence(
                    question, add_questions=add_questions, totalbar=totalbar
                )
            (plot_data_list, answer_sequence) = self.create_comparison_data(
                question, compare_with, answer_sequence, add_questions=add_questions
            )
        if question_type == "single-choice":
            counts_df = self.count(question, labels=True)

            if "title" not in non_theme_kwargs:
                non_theme_kwargs.update({"title": counts_df.columns[0]})
            if compare_with:
                if totalbar:
                    totalbar_data = np.unique(
                        self.get_responses(compare_with, labels=True, drop_other=True),
                        return_counts=True,
                    )
                else:
                    totalbar_data = None
                fig, ax = simple_comparison_plot(
                    plot_data_list,
                    totalbar=totalbar_data,
                    suppress_answers=suppress_answers,
                    ignore_no_answer=ignore_no_answer,
                    bar_positions=bar_positions,
                    threshold_percentage=threshold_percentage,
                    legend_columns=legend_columns,
                    plot_title=plot_title,
                    plot_title_position=plot_title_position,
                    legend_title=legend_title,
                    answer_sequence=answer_sequence,
                    legend_sequence=legend_sequence,
                )

            else:
                fig, ax = single_choice_bar_plot(
                    x=counts_df.index.values,
                    y=pd.Series(counts_df.iloc[:, 0], name="Number of Responses"),
                    theme=theme,
                    **non_theme_kwargs,
                )
        elif question_type == "multiple-choice":
            counts_df = self.count(
                question, labels=True, percents=True, add_totals=True
            )
            counts_df.loc[:, "Total"] = self.responses.shape[0]
            counts_df.iloc[-1, :] = np.nan
            counts_df.iloc[:, 0] = counts_df.iloc[:, 0].astype("float64")
            fig, ax = multiple_choice_bar_plot(
                counts_df, theme=theme, **non_theme_kwargs
            )
        elif question_type == "array":
            display_title = True
            display_no_answer = False

            counts_df = self.count(
                question, labels=True, percents=False, add_totals=True
            )
            counts_df.loc["Total", "Total"] = self.responses.shape[0]
            if not display_no_answer:
                try:
                    counts_df = counts_df.drop("No Answer")
                except KeyError:
                    pass

            if display_title:
                title_question = self.get_label(question)
            else:
                title_question = None

            fig, ax = likert_bar_plot(
                counts_df,
                theme=theme,
                title_question=title_question,
                bar_spacing=0.2,
                bar_thickness=0.4,
                group_spacing=1,
                calc_fig_size=True,
                **non_theme_kwargs,
            )

        # Save to a file
        if save:
            self.save_plot(
                fig,
                question,
                compare_with=compare_with,
                add_questions=add_questions,
                save=save,
                file_format=file_format,
                dpi=dpi,
            )
        return fig, ax

    def save_plot(
        self,
        fig,
        question,
        compare_with: str = None,
        add_questions: list = [],
        save: Union[str, bool] = False,
        file_format: str = "png",
        dpi: Union[str, float] = "figure",
    ):
        """
        creates 'filename' from 'question' and, if given, 'compare_with' and
        'add_questions' and saves file to output_folder if 'save' is True.
        'save' = string: string replaces savename of plot
        'file_format': can be changed from pixelbased .png to .pdf
        (vector graphics --> loss free scalable)
        'dpi': specifies resolution in dots per inch for .png
        """
        if isinstance(save, str):
            filename = save
        else:
            filename = f"{question}"
            for entry in add_questions:
                filename = filename + f"_{entry}"
            if compare_with:
                filename = filename + f"_vs_{compare_with}"
            filename = filename + f".{file_format}"
        filename = _clean_file_name(filename)
        fullpath = os.path.join(self.output_folder, filename)
        fig.savefig(fullpath, dpi=dpi)
        print(f"Saved plot to {fullpath}")
        return True

    def check_plot_implemented(self, question, compare_with=None, add_questions=[]):
        """
        Check if question type and/or combination of questions for
        compare_with is already implemented and working
        """
        supported_plots = ["single-choice", "multiple-choice", "array"]
        supported_comparisons = [("single-choice", "single-choice")]
        all_plots = [question]
        if compare_with:
            all_plots.append(compare_with)
        all_plots = all_plots + add_questions
        question_types = [self.get_question_type(plot) for plot in all_plots]
        count = 0
        for question_type in question_types:
            if question_type not in supported_plots:
                plot = all_plots[count]
                print(f"{plot} is unsupported questiontype")
                raise NotImplementedError(
                    """
                    Question type not yet implemented
                    """
                )
            count = count + 1
        if compare_with:
            tuple_list = [(question, compare_with)]
            for i in add_questions:
                tuple_list.append((question, i))
            for i in tuple_list:
                question_type_tuple = (
                    self.get_question_type(i[0]),
                    self.get_question_type(i[1]),
                )
                if question_type_tuple not in supported_comparisons:
                    raise NotImplementedError(f"Comparison {i} not yet implemented")

    def get_answer_sequence(self, question, add_questions=[], totalbar=False):
        """
        Create answer sequence from given questions to keep sequence in
        plot consistent if answers that were never chosen are suppressed
        """
        answer_sequence = [
            list(self.count(question, labels=True).index.values.astype(str))
        ]
        for entry in add_questions:
            answer_sequence.append(
                list(self.count(entry, labels=True).index.values.astype(str))
            )
        if totalbar:
            answer_sequence[0].insert(0, "Total")
        return answer_sequence

    def create_comparison_data(
        self, question, compare_with, answer_sequence, add_questions=[]
    ):
        """
        Load and combine necessary data for the plot functions.
        depending on the wanted (question/add_question_entry,compare_with) tuple
        """
        plot_data_list = []
        if self.get_question_type(compare_with) == "single-choice":
            # create Dataarray from all existing combinations of
            # question and compare_with
            plot_data_list.append(
                pd.concat(
                    [
                        self.get_responses(question, labels=True, drop_other=True),
                        self.get_responses(compare_with, labels=True, drop_other=True),
                    ],
                    axis=1,
                ).values
            )
            # remove combinations that do not occure from answer_sequence
            for answer in answer_sequence[0].copy():
                if all([answer not in plot_data_list[0][:, 0], answer != "Total"]):
                    answer_sequence[0].remove(answer)
        if add_questions:
            # add combinations for additional questions with
            # 'compare_with' question
            for entry, answerlist in zip(add_questions, answer_sequence[1:]):
                if self.get_question_type(compare_with) == "single-choice":
                    next_plot_data = pd.concat(
                        [
                            self.get_responses(entry, labels=True, drop_other=True),
                            self.get_responses(
                                compare_with, labels=True, drop_other=True
                            ),
                        ],
                        axis=1,
                    ).values
                    plot_data_list.append(next_plot_data)
                for answer in answerlist.copy():
                    if answer not in next_plot_data[:, 0]:
                        answerlist.remove(answer)
        return plot_data_list, answer_sequence

    def get_question(self, question: str, drop_other: bool = False) -> pd.DataFrame:
        """Get question structure (i.e. subset from self.questions)

        Args:
            question (str): Name of question or subquestion
            drop_other (bool, optional): Whether to exclude contingent question (i.e. "other")
        Raises:
            ValueError: There is no such question or subquestion

        Returns:
            pd.DataFrame: Subset from `self.questions` with corresponding rows
        """

        questions_subdf = self.questions[
            (self.questions["question_group"] == question)
            | (self.questions.index == question)
        ]

        if questions_subdf.empty:
            raise ValueError(f"Unexpected question code '{question}'")

        if drop_other:
            questions_subdf = questions_subdf[~questions_subdf.is_contingent]

        return questions_subdf

    def get_question_type(self, question: str) -> str:
        """Get question type and validate it

        Args:
            question (str): question or column code

        Raises:
            AssertionError: Unconsistent question types within question
            AssertionError: Unexpected question type

        Returns:
            str: Question type like "single-choice", "array", etc.
        """

        question_group = self.get_question(question)
        question_types = question_group.type.unique()

        if len(question_types) > 1:
            raise AssertionError(
                f"Question {question} has multiple types {list(question_types)}."
            )

        question_type = question_types[0]
        if question_type not in QUESTION_TYPES:
            raise AssertionError(f"Unexpected question type {question_type}.")

        return question_type

    def get_label(self, question: str) -> str:
        """Get label for the corresponding column or group of colums

        Args:
            question (str): Name of question or subquestion

        Returns:
            str: question label/title
        """

        question_info = self.get_question(question)

        if question_info.shape[0] > 1:
            label = question_info.question_label[0]
        else:
            label = question_info.label[0]

        return label

    def get_choices(self, question: str) -> dict:
        """Get choices of a question

        * For multiple-choice group, format is `<subquestion code: subquestion title>`,
        for example, {"C3_SQ001": "I do not like scientific work.", "C3_SQ002": ...}
        * For all other fixed questions (i.e. array, single choice, subquestion), returns
          choices of that question or column
        * For free and contingent, returns None

        Args:
            question (str): Name of question or subquestion to retrieve

        Returns:
            dict: dict of choices mappings
        """

        question_info = self.get_question(question)
        question_info = question_info[~question_info.is_contingent]
        question_type = self.get_question_type(question)

        # If set of multiple-choice questions
        if (question_info.shape[0] > 1) and (question_type == "multiple-choice"):
            # Flatten nested dict and get choice text directly for multiple-choice
            choices_dict = {
                index: row.choices["Y"] for index, row in question_info.iterrows()
            }
        # If single-choice, free, individual subquestion, or array
        else:
            choices_dict = question_info.choices[0]

        return choices_dict

    def export_to_file(
        self,
        organisation: str,
        rename_columns: dict = {},
        directory: str = None,
        verbose: bool = True,
    ):
        """Export aggregate data for question to file

        Args:
            organisation (str): Name of the organisation to which the
                exported data belong
            rename_columns (dict, optional): Dict of columns to rename
            directory (str, optional): File path to which to
                save csv file. Default is the current working directory.
            verbose (bool, optional): Whether to display checks for similarity
                after random permutation. Default is True

        """
        # If no dierctory specified, use current working direction
        if not directory:
            directory = os.getcwd()

        data = self.responses.copy()
        columns_to_drop = []
        # Drop question about affiliation, always "A2"
        if "A2" in data.columns:
            columns_to_drop.append("A2")
        # Drop questions with free input
        columns_to_drop = (
            columns_to_drop
            + self.questions[self.questions["format"] == "longtext"].index.to_list()
        )
        data.drop(columns=columns_to_drop, inplace=True)
        new_data = data.copy()
        # Randomly permute values in each column
        for column in data.columns:
            new_data[column] = rng.permutation(data[column])

        # Display similarity statistics after permutation
        if verbose:
            print(f"There are in total {data.shape[0]} response entries")
            print(data.shape[1])
            unchanged = data[data == new_data]
            unchanged_rows = unchanged.count(axis="columns") / data.shape[1]
            print(
                f"of which {unchanged_rows[unchanged_rows > 0.1].shape[0]} entries after random permutation have at least 10% of columns identical to before."
            )
            print(
                f"Over all entries, the average percentage of columns identical to before permutation is {round(unchanged_rows.mean() * 100)}%."
            )
            unchanged_columns = unchanged.count()
            print(
                f"The top five questions with the most identical entries are \n{unchanged_columns[unchanged_columns > 0].sort_values(ascending=False).head(5)}"
            )

        # Rename columns if dict given
        if rename_columns:
            new_data = new_data.rename(columns=rename_columns)

        new_data.insert(0, "organisation", organisation)

        # Generate file name if not given
        if not directory.endswith(".csv"):
            directory = os.path.join(directory, f"{organisation}-anonymised-data.csv")

        new_data.to_csv(directory)

        print("\nData exported!")<|MERGE_RESOLUTION|>--- conflicted
+++ resolved
@@ -17,6 +17,8 @@
 )
 
 __all__ = ["LimeSurvey", "DEFAULT_THEME", "QUESTION_TYPES"]
+
+rng = np.random.default_rng()
 
 DEFAULT_THEME = {
     "context": "notebook",
@@ -53,7 +55,6 @@
     return "".join(c for c in filename if c in valid_chars)
 
 
-<<<<<<< HEAD
 def _split_plot_kwargs(mixed_kwargs: dict) -> tuple[dict, dict]:
     """Split dict of arguments into theme and non-theme arguments
 
@@ -88,9 +89,6 @@
         else:
             source[key] = val
     return source
-=======
->>>>>>> d4bac3b1
-rng = np.random.default_rng()
 
 
 class LimeSurvey:
