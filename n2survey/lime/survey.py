import os
import re
import warnings
from typing import Optional, Tuple

import pandas as pd

from n2survey.lime.structure import read_lime_questionnaire_structure

__all__ = ["LimeSurvey"]

default_plot_options = {
    "cmap": "Blues",
    "output_folder": os.path.abspath(os.curdir),
    "figsize": (6, 8),
}


def _get_default_plot_kind(survey: "LimeSurvey", question: str) -> str:
    """Get default plot kind for a column or a group of columns

    Args:
        survey (LimeSurvey): LimeSurvey object
        question (str): Name of the responses column or group of questions

    Returns:
        str: String with plot kind, like "bar", etc.
    """

    raise NotImplementedError()


class LimeSurvey:
    """Base LimeSurvey class"""

    def __init__(
        self,
        structure_file: str,
        cmap=None,
        output_folder: Optional[str] = None,
        figsize: Optional[Tuple[int, int]] = None,
    ) -> None:
        """Get an instance of the Survey

        Args:
            structure_file (str): Path to the structure XML file
            cmap ([type], optional): Default color map to use in plots.
              Defaults to None.
            output_folder (str, optional): Default folder to use for saving outputs
              like images, etc. Defaults to current active directory.
            figsize (Tuple[int, int], optional): Default figure size to use in plots.
              Defaults to (6, 8).
        """
        # Parse XML structure file
        structure_dict = read_lime_questionnaire_structure(structure_file)

        # Get pandas.DataFrame table for the structure
        section_df = pd.DataFrame(structure_dict["sections"])
        section_df = section_df.set_index("id")
        question_df = pd.DataFrame(structure_dict["questions"])
        question_df = question_df.set_index("name")
        self.sections = section_df
        self.questions = question_df

        # Update default plotting options
        self.plot_options = default_plot_options.copy()
        if cmap is not None:
            self.plot_options["cmap"] = cmap
        if output_folder is not None:
            self.plot_options["output_folder"] = output_folder
        if figsize is not None:
            self.plot_options["figsize"] = figsize

    def read_responses(self, responses_file: str) -> None:
        """Read responses CSV file

        Args:
            responses_file (str): Path to the responses CSV file

        """

        # Read 1st line of the csv file
        response = pd.read_csv(responses_file, nrows=1, index_col=0)

        # Prepare dtype info
        columns = response.columns
        renamed_columns = (
            columns.str.replace("[", "_", regex=False)
            .str.replace("]", "", regex=False)
            .str.replace("_other", "other", regex=False)
        )
        dtype_dict, datetime_columns = self._get_dtype_info(columns, renamed_columns)

        # Read entire csv with optimal dtypes
        responses = pd.read_csv(
            responses_file,
            index_col=0,
            dtype=dtype_dict,
            parse_dates=datetime_columns,
            infer_datetime_format=True,
        )
        responses = responses.rename(columns=dict(zip(columns, renamed_columns)))

        # Identify columns for survey questions
        first_question = columns.get_loc("datestamp") + 1
        last_question = columns.get_loc("interviewtime") - 1
        question_columns = renamed_columns[first_question : last_question + 1]

        # Split df into question responses and timing info
        question_responses = responses[question_columns]
        system_info = responses.iloc[:, ~renamed_columns.isin(question_columns)]

        # Add missing columns for multiple-choice questions with contingent question
        # A contingent question of a multiple-choice question typically looks like this:
        # <response varName="B1T">
        # <fixed>
        #  <category>
        #    <label>Other</label>
        #   <value>Y</value>
        #   <contingentQuestion varName="B1other">
        #    <text>Other</text>
        #     ...
        # For some reason, LimeSurvey does not export values for the parent <response> (B1T in this case).
        # So, here we add those columns artificially based on the contingent question values.
        multiple_choice_questions = self.questions.index[
            (self.questions["type"] == "multiple-choice")
            & self.questions["contingent_of_name"].notnull()
        ]
        for question in multiple_choice_questions:
            question_responses.insert(
                question_responses.columns.get_loc(question),
                self.questions.loc[question, "contingent_of_name"],
                # Fill in new column based on "{question_id}other" column data
                pd.Categorical(
                    question_responses[question].where(
                        question_responses[question].isnull(), "Y"
                    )
                ),
            )

        # Validate data structure
        # Check for columns not listed in survey structure df
        not_in_structure = list(
            set(question_responses.columns) - set(self.questions.index)
        )
        if not_in_structure:
            warnings.warn(
                f"The following columns in the data csv file are not found in the survey structure and are dropped:\n{not_in_structure}"
            )
            question_responses = question_responses.drop(not_in_structure, axis=1)
        # Ceheck for questions not listed in data csv
        not_in_data = list(set(self.questions.index) - set(question_responses.columns))
        if not_in_structure:
            warnings.warn(
                f"The following questions in the survey structure are not found in the data csv file:\n{not_in_data}"
            )

        self.responses = question_responses
        self.lime_system_info = system_info

    def _get_dtype_info(self, columns, renamed_columns):
        """Get dtypes for columns in data csv

        Args:
            columns (list): List of column names from data csv
            renamed_columns (list): List of column names modified to match self.questions entries

        Returns:
            dict: Dictionary of column names and dtypes
            list: List of datetime columns
        """

        # Compile dict with dtype for each column
        dtype_dict = {}
        # Compile list of datetime columns (because pd.read_csv takes this as separate arg)
        datetime_columns = []

        for column, renamed_column in zip(columns, renamed_columns):
            # Categorical dtype for all questions with answer options
            if renamed_column in self.questions.index:
                if pd.notnull(self.questions.loc[renamed_column, "choices"]):
                    dtype_dict[column] = "category"

            # Categorical dtype for "startlanguage"
            if "language" in column:
                dtype_dict[column] = "category"

            # Float for all timing info
            if re.search("[Tt]ime", column):
                dtype_dict[column] = "float64"

            # Datetime for all time stamps
            if "date" in column:
                datetime_columns.append(column)

        return dtype_dict, datetime_columns

    def plot(self, question, kind: str = None, **kwargs):
        # Find corresponding question or question group,
        # i.e. column or group of columns
        # TODO: ...

        if kind is None:
            kind = _get_default_plot_kind(self, question)
        else:
            # Check is the chosen plot kind is available
            # for the chosen question
            # TODO: ...
            pass

        # Update **kwargs with default_plot_options, i.e.
        # if the value is not provided in **kwargs, then
        # take it from default_plot_options
        # TODO: ...

        # Call the corresponding plot function
        # TODO: ...

        raise NotImplementedError()

    def get_label(self, question: str) -> str:
        """Get label for the corresponding column or group of colums

        Args:
            question (str): id of question to retrieve

        Returns:
            str: question label/title
        """

        # If single-choice, free, or individual subquestion
        if question in self.questions.index:
            label = self.questions.loc[question, "label"]
        # If question group for multiple-choice or array
        elif not self.questions[self.questions["question_group"] == question].empty:
            label = self.questions[self.questions["question_group"] == question].iloc[
                0
            ]["question_label"]
        # If not found in survey structure
        else:
            raise KeyError()

        return label
<<<<<<< HEAD

    def get_choices(self, question: str) -> str:
        """Get choices for the corresponding column or group of colums

        Args:
            question (str): id of question to retrieve

        Returns:
            dict: dict of choices mappings
        """

        # If single-choice, free, or individual subquestion
        if question in self.questions.index:
            # Return "choices" directly
            choices_dict = self.questions.loc[question, "choices"]

        # If question group for multiple-choice or array
        elif not self.questions[self.questions["question_group"] == question].empty:
            question_group = self.questions.loc[
                (self.questions["question_group"] == question)
                & (self.questions["contingent_of_name"].isnull())
            ]
            # Collect choices from all subquestions
            # For multiple-choice, format is {"C3_SQ001": "I do not like scientific work.", ...}
            # For array, format is {"B6_SQ001": "More time needed to complete PhD project",...}
            # For array, to get shared options, e.g. {"A1": "Yes", "A2": "No",...},
            # use individual subquestion id as arg, e.g. "B6_SQ001"
            choices_dict = {
                index: (
                    choices["Y"]
                    if question_group.iloc[0]["type"] == "multiple-choice"
                    else question_group.loc[index, "label"]
                )
                for index, choices in zip(
                    question_group.index, question_group["choices"]
                )
            }

        # If not found in survey structure
        else:
            raise KeyError()

=======

    def get_choices(self, question: str) -> dict:
        """Get choices for the corresponding column or group of colums

        Args:
            question (str): id of question to retrieve

        Returns:
            dict: dict of choices mappings
        """

        # If single-choice, free, or individual subquestion
        if question in self.questions.index:
            # Return "choices" directly
            choices_dict = self.questions.loc[question, "choices"]

        # If question group for multiple-choice or array
        elif not self.questions[self.questions["question_group"] == question].empty:
            question_group = self.questions.loc[
                (self.questions["question_group"] == question)
                & (self.questions["contingent_of_name"].isnull())
            ]
            # Collect choices from all subquestions
            # For multiple-choice, format is {"C3_SQ001": "I do not like scientific work.", ...}
            # For array, format is {"B6_SQ001": "More time needed to complete PhD project",...}
            # For array, to get shared options, e.g. {"A1": "Yes", "A2": "No",...},
            # use individual subquestion id as arg, e.g. "B6_SQ001"
            choices_dict = {
                index: (
                    choices["Y"]
                    if question_group.iloc[0]["type"] == "multiple-choice"
                    else question_group.loc[index, "label"]
                )
                for index, choices in zip(
                    question_group.index, question_group["choices"]
                )
            }

        # If not found in survey structure
        else:
            raise KeyError()

>>>>>>> d52e6105
        return choices_dict<|MERGE_RESOLUTION|>--- conflicted
+++ resolved
@@ -241,9 +241,8 @@
             raise KeyError()
 
         return label
-<<<<<<< HEAD
-
-    def get_choices(self, question: str) -> str:
+
+    def get_choices(self, question: str) -> dict:
         """Get choices for the corresponding column or group of colums
 
         Args:
@@ -284,48 +283,4 @@
         else:
             raise KeyError()
 
-=======
-
-    def get_choices(self, question: str) -> dict:
-        """Get choices for the corresponding column or group of colums
-
-        Args:
-            question (str): id of question to retrieve
-
-        Returns:
-            dict: dict of choices mappings
-        """
-
-        # If single-choice, free, or individual subquestion
-        if question in self.questions.index:
-            # Return "choices" directly
-            choices_dict = self.questions.loc[question, "choices"]
-
-        # If question group for multiple-choice or array
-        elif not self.questions[self.questions["question_group"] == question].empty:
-            question_group = self.questions.loc[
-                (self.questions["question_group"] == question)
-                & (self.questions["contingent_of_name"].isnull())
-            ]
-            # Collect choices from all subquestions
-            # For multiple-choice, format is {"C3_SQ001": "I do not like scientific work.", ...}
-            # For array, format is {"B6_SQ001": "More time needed to complete PhD project",...}
-            # For array, to get shared options, e.g. {"A1": "Yes", "A2": "No",...},
-            # use individual subquestion id as arg, e.g. "B6_SQ001"
-            choices_dict = {
-                index: (
-                    choices["Y"]
-                    if question_group.iloc[0]["type"] == "multiple-choice"
-                    else question_group.loc[index, "label"]
-                )
-                for index, choices in zip(
-                    question_group.index, question_group["choices"]
-                )
-            }
-
-        # If not found in survey structure
-        else:
-            raise KeyError()
-
->>>>>>> d52e6105
         return choices_dict