import copy
import os
import re
import string
import warnings
from typing import Optional, Union

import numpy as np
import pandas as pd

from n2survey.lime.structure import read_lime_questionnaire_structure
from n2survey.plot import (
    likert_bar_plot,
    multiple_choice_bar_plot,
    simple_comparison_plot,
    single_choice_bar_plot,
)

__all__ = ["LimeSurvey", "DEFAULT_THEME", "QUESTION_TYPES"]

DEFAULT_THEME = {
    "context": "notebook",
    "style": "darkgrid",
    "palette": "Blues",
    "font": "sans-serif",
    "font_scale": 1,
    "color_codes": True,
    "rc": {
        "figure.figsize": (12, 12),
    },
}

QUESTION_TYPES = (
    "free",
    "array",
    "single-choice",
    "multiple-choice",
)


# PLOT_KINDS_ = [
#     "multiple choice plot",
#     "likert scale plot",
#     "simple comparison plot",
#     "basic bar plot"
# ]


def _clean_file_name(filename: str) -> str:
    """Clean a file name from forbiden characters"""
    # "-_.() abcdefghijklmnopqrstuvwxyzABCDEFGHIJKLMNOPQRSTUVWXYZ0123456789"
    valid_chars = "-_.() %s%s" % (string.ascii_letters, string.digits)
    return "".join(c for c in filename if c in valid_chars)


def _split_plot_kwargs(mixed_kwargs: dict) -> tuple[dict, dict]:
    """Split dict of arguments into theme and non-theme arguments

    Args:
        mixed_kwargs (dict): Initial dict of mixed arguments

    Returns:
        tuple[dict, dict]: Tuple of (<theme arguements>, <non-theme arguments>)
    """
    theme_args = {k: v for k, v in mixed_kwargs.items() if k in DEFAULT_THEME}
    nontheme_args = {k: v for k, v in mixed_kwargs.items() if k not in DEFAULT_THEME}
    return theme_args, nontheme_args


def deep_dict_update(source: dict, update_dict: dict) -> dict:
    """Recursive dictionary update

    Args:
        source (dict): Source dictionary to update
        update_dict (dict): Dictionary with "new" data

    Returns:
        dict: Upated dictionary. Neasted dictionaries are updated recursevely
          Neasted lists are combined.
    """
    for key, val in update_dict.items():
        if isinstance(val, dict):
            tmp = deep_dict_update(source.get(key, {}), val)
            source[key] = tmp
        elif isinstance(val, list):
            source[key] = source.get(key, []) + val
        else:
            source[key] = val
    return source


class LimeSurvey:
    """Base LimeSurvey class"""

    na_label: str = "No Answer"
    theme: dict = None
    output_folder: str = None
    additional_questions = {
        "state_anxiety_score": {
            "label": "What is the state anxiety score?",
            "type": "free",
        },
        "state_anxiety_class": {
            "label": "What is the state anxiety class?",
            "type": "single-choice",
        },
        "trait_anxiety_score": {
            "label": "What is the trait anxiety score?",
            "type": "free",
        },
        "trait_anxiety_class": {
            "label": "What is the trait anxiety class?",
            "type": "single-choice",
        },
        "depression_score": {
            "label": "What is the depression score?",
            "type": "free",
        },
        "depression_class": {
            "label": "What is the depression class?",
            "type": "single-choice",
        },
    }

    def __init__(
        self,
        structure_file: str = None,
        theme: Optional[dict] = None,
        output_folder: Optional[str] = None,
    ) -> None:
        """Get an instance of the Survey

        Args:
            structure_file (str, optional): Path to the structure XML file
            theme (Optional[dict], optional): seaborn theme parameters.
              See `seaborn.set_theme` for the details. By default,
              `n2survey.DEFAULT_THEME` is used.
            output_folder (Optional[str], optional): A path to a folder where outputs,
            i.e. plots, repotrs, etc. will be saved. By default, current woring
            directory is used.
        """

        # Store path to structure file
        if structure_file:
            self.structure_file = os.path.abspath(structure_file)
            self.read_structure(self.structure_file)

        # Update default plotting options
        self.theme = DEFAULT_THEME.copy()
        if theme:
            self.theme.update(theme)

        # Set a folder for output results
        self.output_folder = output_folder or os.path.abspath(os.curdir)

    def read_structure(self, structure_file: str) -> None:
        """Read structure XML file

        Args:
            structure_file (str): Path to the structure XML file
        """

        # Parse XML structure file
        self.structure_file = os.path.abspath(structure_file)
        structure_dict = read_lime_questionnaire_structure(structure_file)

        # Get pandas.DataFrame table for the structure
        section_df = pd.DataFrame(structure_dict["sections"])
        section_df = section_df.set_index("id")
        question_df = pd.DataFrame(structure_dict["questions"])
        question_df = question_df.set_index("name")
        question_df["is_contingent"] = question_df.contingent_of_name.notnull()
        self.sections = section_df
        self.questions = question_df

    def read_responses(self, responses_file: str) -> None:
        """Read responses CSV file

        Args:
            responses_file (str): Path to the responses CSV file

        """

        # Read 1st line of the csv file
        response = pd.read_csv(responses_file, nrows=1, index_col=0)

        # Prepare dtype info
        columns = response.columns
        renamed_columns = (
            columns.str.replace("[", "_", regex=False)
            .str.replace("]", "", regex=False)
            .str.replace("_other", "other", regex=False)
        )
        dtype_dict, datetime_columns = self._get_dtype_info(columns, renamed_columns)

        # Read entire csv with optimal dtypes
        responses = pd.read_csv(
            responses_file,
            index_col=0,
            dtype=dtype_dict,
            parse_dates=datetime_columns,
            infer_datetime_format=True,
        )
        responses = responses.rename(columns=dict(zip(columns, renamed_columns)))

        # Identify columns for survey questions
        first_question = columns.get_loc("datestamp") + 1
        last_question = columns.get_loc("interviewtime") - 1
        question_columns = renamed_columns[first_question : last_question + 1]

        # Split df into question responses and timing info
        question_responses = responses.loc[:, question_columns]
        system_info = responses.iloc[:, ~renamed_columns.isin(question_columns)]

        # Set correct categories for categorical fields
        for column in self.questions.index:
            choices = self.questions.loc[column, "choices"]
            if (column in question_responses.columns) and pd.notnull(choices):
                question_responses.loc[:, column] = (
                    question_responses.loc[:, column]
                    # We expect all categorical column to be category dtype already
                    # .astype("category")
                    .cat.set_categories(choices.keys())
                )

        # Add missing columns for multiple-choice questions with contingent question
        # A contingent question of a multiple-choice question typically looks like this:
        # <response varName="B1T">
        # <fixed>
        #  <category>
        #    <label>Other</label>
        #   <value>Y</value>
        #   <contingentQuestion varName="B1other">
        #    <text>Other</text>
        #     ...
        # For some reason, LimeSurvey does not export values for the parent <response> (B1T in this case).
        # So, here we add those columns artificially based on the contingent question values.
        multiple_choice_questions = self.questions.index[
            (self.questions["type"] == "multiple-choice")
            & self.questions["contingent_of_name"].notnull()
        ]
        for question in multiple_choice_questions:
            question_responses.insert(
                question_responses.columns.get_loc(question),
                self.questions.loc[question, "contingent_of_name"],
                # Fill in new column based on "{question_id}other" column data
                pd.Categorical(
                    question_responses[question].where(
                        question_responses[question].isnull(), "Y"
                    )
                ),
            )

        # Validate data structure
        # Check for columns not listed in survey structure df
        not_in_structure = list(
            set(question_responses.columns) - set(self.questions.index)
        )
        if not_in_structure:
            warnings.warn(
                f"The following columns in the data csv file are not found in the survey structure and are dropped:\n{not_in_structure}"
            )
            question_responses = question_responses.drop(not_in_structure, axis=1)
        # Ceheck for questions not listed in data csv
        not_in_data = list(set(self.questions.index) - set(question_responses.columns))
        if not_in_structure:
            warnings.warn(
                f"The following questions in the survey structure are not found in the data csv file:\n{not_in_data}"
            )

        self.responses = question_responses
        self.lime_system_info = system_info

    def __copy__(self):
        """Create a shallow copy of the LimeSurvey instance

        Returns:
            LimeSurvey: a shallow copy of the LimeSurvey instance
        """
        survey_copy = LimeSurvey()
        survey_copy.__dict__.update(self.__dict__)

        return survey_copy

    def __deepcopy__(self, memo_dict={}):
        """Create a deep copy of the LimeSurvey instance

        Returns:
            LimeSurvey: a deep copy of the LimeSurvey instance
        """

        survey_copy = LimeSurvey()
        survey_copy.__dict__.update(self.__dict__)
        survey_copy.responses = copy.deepcopy(self.responses, memo_dict)

        return survey_copy

    def get_responses(
        self,
        question: str,
        labels: bool = True,
        drop_other: bool = False,
    ) -> pd.DataFrame:
        """Get responses for a given question with or without labels

        Args:
            question (str): Question to get the responses for.
            labels (bool, optional): If the response consists of labels or not (default True).
            drop_other (bool, optional): Whether to exclude contingent question (i.e. "other")

        Raises:
            ValueError: Inconsistent question types within question groups.
            ValueError: Unknown question types.

        Returns:
            [pd.DataFrame]: The response for the selected question.
        """
        question_group = self.get_question(question, drop_other=drop_other)
        question_type = self.get_question_type(question)

        responses = self.responses.loc[:, question_group.index]

        # convert multiple-choice responses
        if question_type == "multiple-choice":
            # ASSUME: question response consists of multiple columns with
            #         'Y' or NaN as entries.
            # Masked with boolean values the responses with nan only for the columns where is_contingent is True.
            responses.loc[:, ~question_group.is_contingent] = responses.loc[
                :, ~question_group.is_contingent
            ].notnull()

        # replace labels
        if labels:
            if question_type == "multiple-choice":
                # Rename column names
                responses = responses.rename(columns=self.get_choices(question))

            else:
                # Rename category values and replace NA by self.na_label
                for column in responses.columns:
                    choices = question_group.loc[column, "choices"]
                    if pd.notnull(choices):
                        responses.loc[:, column] = (
                            responses.loc[:, column]
                            .cat.rename_categories(choices)
                            .cat.add_categories(self.na_label)
                            .fillna(self.na_label)
                        )
                # Rename column names
                responses = responses.rename(columns=dict(question_group.label))

        return responses

    def __getitem__(
        self, key: Union[pd.Series, pd.DataFrame, str, list, tuple]
    ) -> "LimeSurvey":
        """Retrieve or slice the responses DataFrame

        Args:
            key (pd.Series, pd.DataFrame, str, list, or tuple): A key for
                DataFrame slicing or get_responses method

        Returns:
            LimeSurvey: A copy of LimeSurvey instance with filtered responses
                DataFrame
        """
        filtered_survey = self.__copy__()

        # A bool-valued Series, e.g. survey[survey.responses["A3"] == "A5"]
        # is interpreted as a row filter
        if isinstance(key, (pd.Series, pd.DataFrame)):
            filtered_survey.responses = filtered_survey.responses[key]
        # A question id as string, e.g. survey["A3"]
        # is interpreted as a column filter
        elif isinstance(key, str):
            filtered_survey = filtered_survey[[key]]
        # A list of columns, e.g. survey[["C3_SQ001", "C3_Sq002"]]
        # is interpreted as a column filter
        elif isinstance(key, list):
            columns = [
                column
                for question in key
                for column in filtered_survey.get_question(question).index.to_list()
            ]
            filtered_survey.responses = filtered_survey.responses[columns]
        # Two args, e.g. survey[survey.responses["A3"] == "A5", "B1"]
        # or survey[1:10, ["B1", "C1_SQ001"]]
        # is interpreted as (row filter, column filter)
        elif isinstance(key, tuple) and len(key) == 2:
            rows, columns = key
            filtered_survey = filtered_survey[rows]
            filtered_survey = filtered_survey[columns]
        else:
            raise SyntaxError(
                """
                Input must be of type pd.Series, pd.DataFrame, str, list, or tuple.
                Examples:
                    pd.Series or pd.DataFrame: survey[survey.responses["A3"] == "A5"]
                    str: survey["A3"]
                    list of str: survey[["C3_SQ001", "C3_Sq002"]]
                    tuple: survey[survey.responses["A3"] == "A5", "B1"]
                """
            )

        return filtered_survey

    def query(self, expr: str) -> "LimeSurvey":
        """Filter responses DataFrame with a boolean expression

        Args:
            expr (str): Condition str for pd.DataFrame.query().
                E.g. "A6 == 'A3' & "B2 == 'A5'"

        Returns:
            LimeSurvey: LimeSurvey with filtered responses
        """

        # Make copy of LimeSurvey instance
        filtered_survey = self.__copy__()
        # Filter responses DataFrame
        filtered_survey.responses = self.responses.query(expr)

        return filtered_survey

    def count(
        self,
        question: str,
        labels: bool = True,
        dropna: bool = False,
        add_totals: bool = False,
        percents: bool = False,
    ) -> pd.DataFrame:
        """Get counts for a question or a single column

        Args:
            question (str): Name of a question group or a sinlge column
            labels (bool, optional): Use labels instead of codes. Defaults to True.
            dropna (bool, optional): Do not count empty values. Defaults to False.
            add_totals (bool, optional): Add a column and a row with totals. Values
              set to NA if they do not make sense. For example, sums by row for
              multiple choice field. Defaults to False.
            percents (bool, optional): Output percents instead of counts.
              Calculted with respent to the total number of repondents.
              Defaults to False.

        Raises:
            AssertionError: Unexpected question type

        Returns:
            pd.DataFrame: Counts for a given question/column.
              * For question with choices, counts are ordered accordingly and
              catigories that did not occur it responses added with 0 count.
              * For an array question, it is an 2D counts where values are presented
              in the row index and sub_questions are presented in columns.
              * For a multiple-choice question, for each choice, number of respondents
              that chose the correspoinding choise is counted.
              * If `add_totals` is true, then the data frame has one additional column
              and one additional row. Both called "Total" and contains totals or, if
              total count contains misleading data, NA
        """
        question_type = self.get_question_type(question)
        responses = self.get_responses(question, labels=labels, drop_other=True)

        if responses.shape[1] == 1:
            # If it consist of only one column, i.e. free, single choice, or
            # single column
            counts_df = pd.DataFrame(
                responses.iloc[:, 0].value_counts(dropna=dropna, sort=False)
            )
            # If it is not categorical field, i.e. integer, date, string
            # then sort by values
            if responses.iloc[:, 0].dtype.name != "category":
                counts_df = counts_df.sort_index()
        else:
            if question_type == "multiple-choice":
                counts_df = pd.DataFrame(
                    responses.sum(axis=0), columns=[self.get_label(question)]
                )
            elif question_type == "array":
                counts_df = responses.apply(
                    lambda x: x.value_counts(dropna=dropna, sort=False), axis=0
                )
            else:
                # "free" and "single-choice" are supposed to have be handled before
                # since they consist of only one column
                raise AssertionError(f"Unexpected question type {question}")

        # Add totals
        # Adding totals appends one column and one row with totals
        # per row and per column correspondingly. However, in somecases
        # this summing does not make a sence. Then, we replace those values
        # by NA.
        if add_totals:
            # Add sums per rows and columns
            counts_df = counts_df.append(
                pd.DataFrame(counts_df.sum(axis=0), columns=["Total"]).transpose()
            )
            counts_df.insert(counts_df.shape[1], "Total", counts_df.sum(axis=1))
            # Correct for each question type
            if question_type == "multiple-choice":
                # Sums by row should be equal to number of responses
                counts_df.iloc[:, -1] = responses.shape[0]
                # Sums by column do not make sense, so we replace them by NA
                counts_df.iloc[-1, :] = pd.NA
            elif question_type == "array":
                # Sums by column do not make sense, so we replace them by NA
                counts_df.iloc[:, -1] = pd.NA
            else:
                # For single column questions we can keeps sums by row and by column
                pass

        # Convert to percents
        # We use total number of responses for counting percents
        # to make it consistent between different question types and
        # function argument values
        if percents:
            counts_df = np.round(100 * counts_df / responses.shape[0], 1)

        return counts_df

    def _get_dtype_info(self, columns, renamed_columns):
        """Get dtypes for columns in data csv

        Args:
            columns (list): List of column names from data csv
            renamed_columns (list): List of column names modified to match self.questions entries

        Returns:
            dict: Dictionary of column names and dtypes
            list: List of datetime columns
        """

        # Compile dict with dtype for each column
        dtype_dict = {}
        # Compile list of datetime columns (because pd.read_csv takes this as separate arg)
        datetime_columns = []

        for column, renamed_column in zip(columns, renamed_columns):
            # First try to infer dtype from XML structure information
            if renamed_column in self.questions.index:
                response_format = self.questions.loc[renamed_column, "format"]
                # Categorical dtype for all questions with answer options
                if pd.notnull(self.questions.loc[renamed_column, "choices"]):
                    dtype_dict[column] = "category"
                elif response_format == "date":
                    dtype_dict[column] = "str"
                    datetime_columns.append(column)
                elif response_format == "integer":
                    dtype_dict[column] = pd.Int32Dtype()
                elif response_format == "longtext":
                    dtype_dict[column] = "str"
                else:
                    # Do not include dtype
                    pass
            # Technical fields of limesurvey (Timing, Langueage, etc.)
            else:
                if column == "id":
                    dtype_dict[column] = pd.UInt32Dtype()
                elif column == "submitdate":
                    dtype_dict[column] = "str"
                    datetime_columns.append(column)
                elif column == "lastpage":
                    dtype_dict[column] = pd.Int16Dtype()
                elif column == "startlanguage":
                    dtype_dict[column] = "category"
                elif column == "seed":
                    dtype_dict[column] = pd.UInt32Dtype()
                elif column == "startdate":
                    dtype_dict[column] = "str"
                    datetime_columns.append(column)
                elif column == "datestamp":
                    dtype_dict[column] = "str"
                    datetime_columns.append(column)
                # Float for all timing info
                elif re.search("[Tt]ime", column):
                    dtype_dict[column] = "float64"
                else:
                    # Do not include dtype
                    pass

        return dtype_dict, datetime_columns

    def plot(
        self,
        question,
        compare_with: str = None,
        add_questions: list = [],
        totalbar: bool = False,
        suppress_answers: list = [],
        ignore_no_answer: bool = True,
        threshold_percentage: float = 0.0,
        bar_positions: Union[list, bool] = False,
        legend_columns: int = 2,
        plot_title: Union[str, bool] = True,
        plot_title_position: tuple = (()),
        save: Union[str, bool] = False,
        answer_sequence: list = [],
        legend_title: Union[str, bool] = None,
        kind: str = None,
        **kwargs,
    ):
        """
        Plot answers of the 'question' given.
        Optional Parameters:
            'compare_with':
                correlates answers of 'question' with answers
                of the question given to the 'compare_with' variable.
            'add_questions':
                adds bars of other questions to the plot
            'totalbar':
                calculates the number of answers of 'compare_with' question
                and displays them as first question-answer in the plot.
            'suppress_answers':
                removes every entry in 'suppress_answers' from the plot
            'threshold_percentage':
                removes percentages if below threshold, standard is 0
            'bar_positions':
                positions the entries in the plot [0,1.5,2.5,3.5] will assign
                the first 4 answers in the plot (including totalbar) at
                the given positions. Every additional question-position is
                calculated by adding +1 to the highest position, except if the
                answer is the first one of a question in 'add_questions', then
                it automatically adds +1.5 to distinguish the new question from
                the previous one
            'legend_columns':
                number of columns of the legend added by 'compare_with' on top
                of the Plot
                ATTENTION: if the number of columns is too high this will
                press the plot right next to the legend and smush it.
            'plot_title': if False: no title, if True: question as title,
                if string: string as title
            'plot_title_position': tuple (x,y), if empty, position of the
                title is calculated depending on number of legend entries
                and 'legend_columns'
            'save': save plot as png either with question indicator as name
                if True or as string if string is added here
            'answer_sequence': getting the answers in the right order made the
            inclusion of an answer_sequence variable necessary, which also
            can be used if you want to give the order of bars yourself,
            just add in a list with the answers as entries in the order you
            want
        """
        if kind is not None:
            raise NotImplementedError(
                "Forced plot type is not supported yet."
                f"Please use matplotlib directly with"
                f"`servey.get_responses({question})` or `servey.count({question})`"
            )
        # check if plot is implemented:
        self.check_plot_implemented(
            question, compare_with=compare_with, add_questions=add_questions
        )
        # Prepare theme and non-theme arguments
        theme = self.theme.copy()
        theme_kwargs, non_theme_kwargs = _split_plot_kwargs(kwargs)
        theme = deep_dict_update(theme, theme_kwargs)

        question_type = self.get_question_type(question)
        # get plot title
        if plot_title is True:
            plot_title = self.get_label(question)
        if legend_title is True:
            legend_title = self.get_label(compare_with)
        if compare_with:
            # load necessary data for comparison
            if not answer_sequence:
                answer_sequence = self.get_answer_sequence(
                    question, add_questions=add_questions, totalbar=totalbar
                )
            plot_data_list, answer_sequence = self.create_comparison_data(
                question, compare_with, answer_sequence, add_questions=add_questions
            )
        if question_type == "single-choice":
            counts_df = self.count(question, labels=True, dropna=True)

            if "title" not in non_theme_kwargs:
                non_theme_kwargs.update({"title": counts_df.columns[0]})
            if compare_with:
                if totalbar:
                    totalbar_data = np.unique(
                        self.get_responses(compare_with, labels=True, drop_other=True),
                        return_counts=True,
                    )
                else:
                    totalbar_data = None
                fig, ax = simple_comparison_plot(
                    plot_data_list,
                    totalbar=totalbar_data,
                    suppress_answers=suppress_answers,
                    ignore_no_answer=ignore_no_answer,
                    bar_positions=bar_positions,
                    threshold_percentage=threshold_percentage,
                    legend_columns=legend_columns,
                    plot_title=plot_title,
                    plot_title_position=plot_title_position,
                    legend_title=legend_title,
                    answer_sequence=answer_sequence,
                )

            else:
                fig, ax = single_choice_bar_plot(
                    x=counts_df.index.values,
                    y=pd.Series(counts_df.iloc[:, 0], name="Number of Responses"),
                    theme=theme,
                    **non_theme_kwargs,
                )
        elif question_type == "multiple-choice":
            counts_df = self.count(
                question, labels=True, percents=True, add_totals=True
            )
            counts_df.loc[:, "Total"] = self.responses.shape[0]
            counts_df.iloc[-1, :] = np.nan
            counts_df.iloc[:, 0] = counts_df.iloc[:, 0].astype("float64")
            fig, ax = multiple_choice_bar_plot(
                counts_df, theme=theme, **non_theme_kwargs
            )
        elif question_type == "array":
            display_title = True
            display_no_answer = False

            counts_df = self.count(
                question, labels=True, percents=False, add_totals=True
            )
            counts_df.loc["Total", "Total"] = self.responses.shape[0]
            if not display_no_answer:
                try:
                    counts_df = counts_df.drop("No Answer")
                except KeyError:
                    pass

            if display_title:
                title_question = self.get_label(question)
            else:
                title_question = None

            fig, ax = likert_bar_plot(
                counts_df,
                theme=theme,
                title_question=title_question,
                bar_spacing=0.2,
                bar_thickness=0.4,
                group_spacing=1,
                calc_fig_size=True,
                **non_theme_kwargs,
            )

        # Save to a file
        if save:
            # default file name is the question-ID, default format is *.png
            filename = f"{question}.png"
            if isinstance(save, str):
                filename = save
            # Make a valid file name
            filename = _clean_file_name(filename)
            fullpath = os.path.join(self.output_folder, filename)
            fig.savefig(fullpath)
            print(f"Saved plot to {fullpath}")
        return fig, ax

    def check_plot_implemented(self, question, compare_with=None, add_questions=[]):
        """
        Check if question type and/or combination of questions for
        compare_with is already implemented and working
        """
        supported_plots = ["single-choice", "multiple-choice", "array"]
        supported_comparisons = [("single-choice", "single-choice")]
        all_plots = [question]
        if compare_with:
            all_plots.append(compare_with)
        all_plots = all_plots + add_questions
        question_types = [self.get_question_type(plot) for plot in all_plots]
        count = 0
        for question_type in question_types:
            if question_type not in supported_plots:
                plot = all_plots[count]
                print(f"{plot} is unsupported questiontype")
                raise NotImplementedError(
                    """
                    Question type not yet implemented
                    """
                )
            count = count + 1
        if compare_with:
            tuple_list = [(question, compare_with)]
            for i in add_questions:
                tuple_list.append((question, i))
            for i in tuple_list:
                question_type_tuple = (
                    self.get_question_type(i[0]),
                    self.get_question_type(i[1]),
                )
                if question_type_tuple not in supported_comparisons:
                    raise NotImplementedError(f"Comparison {i} not yet implemented")

    def get_answer_sequence(self, question, add_questions=[], totalbar=False):
        """
        Create answer sequence from given questions to keep sequence in
        plot consistent if answers that were never chosen are suppressed
        """
        answer_sequence = [
            list(self.count(question, labels=True).index.values.astype(str))
        ]
        for entry in add_questions:
            answer_sequence.append(
                list(self.count(entry, labels=True).index.values.astype(str))
            )
        if totalbar:
            answer_sequence[0].insert(0, "Total")
        return answer_sequence

    def create_comparison_data(
        self, question, compare_with, answer_sequence, add_questions=[]
    ):
        """
        Load and combine necessary data for the plot functions.
        depending on the wanted (question/add_question_entry,compare_with) tuple
        """
        plot_data_list = []
        if self.get_question_type(compare_with) == "single-choice":
            # create Dataarray from all existing combinations of
            # question and compare_with
            plot_data_list.append(
                pd.concat(
                    [
                        self.get_responses(question, labels=True, drop_other=True),
                        self.get_responses(compare_with, labels=True, drop_other=True),
                    ],
                    axis=1,
                ).values
            )
            # remove combinations that do not occure from answer_sequence
            for answer in answer_sequence[0].copy():
                if all([answer not in plot_data_list[0][:, 0], answer != "Total"]):
                    answer_sequence[0].remove(answer)
        if add_questions:
            # add combinations for additional questions with
            # 'compare_with' question
            for entry, answerlist in zip(add_questions, answer_sequence[1:]):
                if self.get_question_type(compare_with) == "single-choice":
                    next_plot_data = pd.concat(
                        [
                            self.get_responses(entry, labels=True, drop_other=True),
                            self.get_responses(
                                compare_with, labels=True, drop_other=True
                            ),
                        ],
                        axis=1,
                    ).values
                    plot_data_list.append(next_plot_data)
                for answer in answerlist.copy():
                    if answer not in next_plot_data[:, 0]:
                        answerlist.remove(answer)
        return plot_data_list, answer_sequence

    def get_question(self, question: str, drop_other: bool = False) -> pd.DataFrame:
        """Get question structure (i.e. subset from self.questions)

        Args:
            question (str): Name of question or subquestion
            drop_other (bool, optional): Whether to exclude contingent question (i.e. "other")
        Raises:
            ValueError: There is no such question or subquestion

        Returns:
            pd.DataFrame: Subset from `self.questions` with corresponding rows
        """

        questions_subdf = self.questions[
            (self.questions["question_group"] == question)
            | (self.questions.index == question)
        ]

        if questions_subdf.empty:
            raise ValueError(f"Unexpected question code '{question}'")

        if drop_other:
            questions_subdf = questions_subdf[~questions_subdf.is_contingent]

        return questions_subdf

    def add_question(self, name, responses: pd.DataFrame = None, **kwargs):
        """Add question to self.questions DataFrame

        Args:
            name:
            responses:
        """

        self.questions = pd.concat([self.questions, pd.DataFrame([kwargs], index=name)])

        if responses is not None:
            self.add_responses(responses=responses, question=name)

    def add_responses(self, responses, question=None):
        """Add responses to specified question in self.responses DataFrame"""

        if question is not None:
            responses = responses.rename(columns={zip(responses.columns, question)})
        self.responses = pd.concat([self.responses, responses], axis=1)

    def get_question_type(self, question: str) -> str:
        """Get question type and validate it

        Args:
            question (str): question or column code

        Raises:
            AssertionError: Unconsistent question types within question
            AssertionError: Unexpected question type

        Returns:
            str: Question type like "single-choice", "array", etc.
        """

        question_group = self.get_question(question)
        question_types = question_group.type.unique()

        if len(question_types) > 1:
            raise AssertionError(
                f"Question {question} has multiple types {list(question_types)}."
            )

        question_type = question_types[0]
        if question_type not in QUESTION_TYPES:
            raise AssertionError(f"Unexpected question type {question_type}.")

        return question_type

    def get_label(self, question: str) -> str:
        """Get label for the corresponding column or group of colums

        Args:
            question (str): Name of question or subquestion

        Returns:
            str: question label/title
        """

        question_info = self.get_question(question)

        if question_info.shape[0] > 1:
            label = question_info.question_label[0]
        else:
            label = question_info.label[0]

        return label

    def get_choices(self, question: str) -> dict:
        """Get choices of a question

        * For multiple-choice group, format is `<subquestion code: subquestion title>`,
        for example, {"C3_SQ001": "I do not like scientific work.", "C3_SQ002": ...}
        * For all other fixed questions (i.e. array, single choice, subquestion), returns
          choices of that question or column
        * For free and contingent, returns None

        Args:
            question (str): Name of question or subquestion to retrieve

        Returns:
            dict: dict of choices mappings
        """

        question_info = self.get_question(question)
        question_info = question_info[~question_info.is_contingent]
        question_type = self.get_question_type(question)

        # If set of multiple-choice questions
        if (question_info.shape[0] > 1) and (question_type == "multiple-choice"):
            # Flatten nested dict and get choice text directly for multiple-choice
            choices_dict = {
                index: row.choices["Y"] for index, row in question_info.iterrows()
            }
        # If single-choice, free, individual subquestion, or array
        else:
            choices_dict = question_info.choices[0]

        return choices_dict

<<<<<<< HEAD
    def rate_mental_health(self, question, condition):
        """Calculate State/Trait Anxiety or Depression score based on responses to question.
=======
    def rate_mental_health(
        self,
        question: str,
        condition: str = None,
        attach_score: bool = False,
        attach_class: bool = True,
    ) -> pd.DataFrame:
        """Calculate State/Trait Anxiety or Depression score based on responses to
            question based on the following references:
                K. Kroenke, R. L. Spitzer, J. B. W. William, and B. Löwe., The
                    Patient Health Questionnaire somatic, anxiety,and depressive
                    symptom scales: a systematic review. General Hospital
                    Psychiatry, 32(4):345–359, 2010.
                T. M. Marteau and H. Bekker., The development of a six-item short-
                    form of the state scale of the spielberger state-trait anxiety
                    inventory (STAI). British Journal of Clinical Psychology,
                    31(3):301–306, 1992.
>>>>>>> 06ebf293

        Args:
            question (str): Question ID to use for calculation
            condition (str): Which kind of mental health condition to rate, "state",
                "trait", or "depression"
            attach_score (bool): Whether to attach the calculated score to the
                responses DataFrame. Default: False
            attach_class (bool): Whether to attach the calculated class to the
                responses DataFrame. Default: True


        Returns:
<<<<<<< HEAD
            df: Mental health condition ratings and classifications
=======
            pd.DataFrame: Mental health condition ratings and classifications
>>>>>>> 06ebf293
        """

        question_label = self.get_label(question + "_SQ001")
        # Infer condition type if not provided
        if condition is None:
            if "I feel calm" in question_label:
                condition = "state"
            elif "calm, cool and collected" in question_label:
                condition = "trait"
            elif "interest or pleasure" in question_label:
                condition = "depression"
            else:
                raise ValueError(
                    "Question incompatible with any supported condition type."
                )

        # Set up condition-specific parameters
        if condition == "state":
            if "I feel calm" not in question_label:
                raise ValueError("Question incompatible with specified condition type.")
            base_score = 10 / 3
            conversion = ["pos", "neg", "neg", "pos", "pos", "neg"]
            label = "state_anxiety"
            classification_boundaries = [0, 37, 44, 80]
            classes = ["no or low anxiety", "moderate anxiety", "high anxiety"]
        elif condition == "trait":
            if "calm, cool and collected" not in question_label:
                raise ValueError("Question incompatible with specified condition type.")
            base_score = 5 / 2
            conversion = [
                "pos",
                "neg",
                "neg",
                "pos",
                "neg",
                "neg",
                "pos",
                "neg",
            ]
            label = "trait_anxiety"
            classification_boundaries = [0, 37, 44, 80]
            classes = ["no or low anxiety", "moderate anxiety", "high anxiety"]
        elif condition == "depression":
            if "interest or pleasure" not in question_label:
                raise ValueError("Question incompatible with specified condition type.")
            base_score = 1
            conversion = ["freq" for i in range(8)]
            label = "depression"
            classification_boundaries = [0, 4, 9, 14, 19, 24]
            classes = [
                "no to minimal depression",
                "mild depression",
                "moderate depression",
                "moderately severe depression",
                "severe depression",
            ]
        else:
            raise ValueError(
                "Unsupported condition type. Please consult your friendly local psychiatrist."
            )

        # Set up score conversion dicts
        pos_direction_scores = {
            "Not at all": 4 * base_score,
            "Somewhat": 3 * base_score,
            "Moderately": 2 * base_score,
            "Very much": 1 * base_score,
        }
        neg_direction_scores = {
            "Not at all": 1 * base_score,
            "Somewhat": 2 * base_score,
            "Moderately": 3 * base_score,
            "Very much": 4 * base_score,
        }
        frequency_scores = {
            "Not at all": 0 * base_score,
            "Several days": 1 * base_score,
            "More than half the days": 2 * base_score,
            "Nearly every day": 3 * base_score,
        }
        conversion_dicts = {
            "pos": pos_direction_scores,
            "neg": neg_direction_scores,
            "freq": frequency_scores,
        }

        # Map responses from code to text then to score
        df = pd.DataFrame()
        data = self.get_responses(question, labels=False)
        for column, conversion in zip(data.columns, conversion):
            df[f"{column}_score"] = (
                data[column]
                .map(self.get_choices(question))
                .map(conversion_dicts[conversion], na_action="ignore")
            )

        # Calculate total anxiety or depression scores
        df[f"{question}_score"] = df.sum(axis=1, skipna=False)

        # Classify into categories
        df[f"{question}_class"] = pd.cut(
            df[f"{question}_score"],
            bins=classification_boundaries,
            labels=classes,
        )

        # Concatenate onto responses DataFrame from the right
        if attach_score:
            self.responses = pd.concat(
                [self.responses, df.loc[:, f"{question}_score"]], axis=1
            )
            score_column = self.questions.loc[f"{question}_SQ001"].copy()
            score_column.name = f"{question}_score"
            score_column["label"] = f"Total {label.replace('_', ' ')} score"
            score_column["choices"] = None
            score_column["type"] = "free"
            self.questions = self.questions.append(score_column)
        if attach_class:
            self.responses = pd.concat(
                [self.responses, df.loc[:, f"{question}_class"]], axis=1
            )
            class_column = self.questions.loc[f"{question}_SQ001"].copy()
            class_column.name = f"{question}_class"
            class_column["label"] = f"{label.replace('_', ' ')} category"
            class_column["choices"] = None
            class_column["type"] = "single-choice"
            # print(score_column)
            # print(class_column)
            self.questions = self.questions.append(class_column)
            # print(type(self.questions.loc[f"{question}_score", "choices"]))
            # print(self.questions.iloc[-3:])
            # print(self.get_question(question).index)

        return df


if __name__ == "__main__":
<<<<<<< HEAD
    s = LimeSurvey("/home/dawei/SurveyFramework/data/survey_structure_2021.xml")
    s.read_responses("/home/dawei/SurveyFramework/data/dummy_data_2021_codeonly.csv")
    print(s.questions["type"].value_counts())
    # print(s.questions.loc["A6", :])
    # s.rate_mental_health("D1", attach_class=True)
    # print(s.count("D1", labels=False, add_totals=True, dropna=True))
    # print(s.count("D1", dropna=True, labels=True))
=======
    s = LimeSurvey("/home/dawaifu/SurveyFramework/data/survey_structure_2021.xml")
    s.read_responses("/home/dawaifu/SurveyFramework/data/dummy_data_2021_codeonly.csv")
    # print(s.questions.loc["D1_SQ001", :])
    s.rate_mental_health("D1", attach_class=True)
    # print(s.count("D1", labels=False, add_totals=True, dropna=True))
    print(s.count("D1", dropna=True, labels=True))
>>>>>>> 06ebf293
    # s.plot("D1_class", save=True)<|MERGE_RESOLUTION|>--- conflicted
+++ resolved
@@ -977,10 +977,6 @@
 
         return choices_dict
 
-<<<<<<< HEAD
-    def rate_mental_health(self, question, condition):
-        """Calculate State/Trait Anxiety or Depression score based on responses to question.
-=======
     def rate_mental_health(
         self,
         question: str,
@@ -998,7 +994,6 @@
                     form of the state scale of the spielberger state-trait anxiety
                     inventory (STAI). British Journal of Clinical Psychology,
                     31(3):301–306, 1992.
->>>>>>> 06ebf293
 
         Args:
             question (str): Question ID to use for calculation
@@ -1011,11 +1006,7 @@
 
 
         Returns:
-<<<<<<< HEAD
-            df: Mental health condition ratings and classifications
-=======
             pd.DataFrame: Mental health condition ratings and classifications
->>>>>>> 06ebf293
         """
 
         question_label = self.get_label(question + "_SQ001")
@@ -1153,7 +1144,6 @@
 
 
 if __name__ == "__main__":
-<<<<<<< HEAD
     s = LimeSurvey("/home/dawei/SurveyFramework/data/survey_structure_2021.xml")
     s.read_responses("/home/dawei/SurveyFramework/data/dummy_data_2021_codeonly.csv")
     print(s.questions["type"].value_counts())
@@ -1161,12 +1151,4 @@
     # s.rate_mental_health("D1", attach_class=True)
     # print(s.count("D1", labels=False, add_totals=True, dropna=True))
     # print(s.count("D1", dropna=True, labels=True))
-=======
-    s = LimeSurvey("/home/dawaifu/SurveyFramework/data/survey_structure_2021.xml")
-    s.read_responses("/home/dawaifu/SurveyFramework/data/dummy_data_2021_codeonly.csv")
-    # print(s.questions.loc["D1_SQ001", :])
-    s.rate_mental_health("D1", attach_class=True)
-    # print(s.count("D1", labels=False, add_totals=True, dropna=True))
-    print(s.count("D1", dropna=True, labels=True))
->>>>>>> 06ebf293
     # s.plot("D1_class", save=True)