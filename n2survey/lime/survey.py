import copy
import os
import re
import string
import warnings
from typing import Optional, Union

import numpy as np
import pandas as pd

from n2survey.lime.structure import read_lime_questionnaire_structure
from n2survey.plot import (
    likert_bar_plot,
    multiple_choice_bar_plot,
    simple_comparison_plot,
    single_choice_bar_plot,
)

__all__ = ["LimeSurvey", "DEFAULT_THEME", "QUESTION_TYPES"]

rng = np.random.default_rng()

DEFAULT_THEME = {
    "context": "notebook",
    "style": "darkgrid",
    "palette": "Blues",
    "font": "sans-serif",
    "font_scale": 1,
    "color_codes": True,
    "rc": {
        "figure.figsize": (12, 12),
    },
}

QUESTION_TYPES = (
    "free",
    "array",
    "single-choice",
    "multiple-choice",
)


# PLOT_KINDS_ = [
#     "multiple choice plot",
#     "likert scale plot",
#     "simple comparison plot",
#     "basic bar plot"
# ]


def _clean_file_name(filename: str) -> str:
    """Clean a file name from forbiden characters"""
    # "-_.() abcdefghijklmnopqrstuvwxyzABCDEFGHIJKLMNOPQRSTUVWXYZ0123456789"
    valid_chars = "-_.() %s%s" % (string.ascii_letters, string.digits)
    return "".join(c for c in filename if c in valid_chars)


def _split_plot_kwargs(mixed_kwargs: dict) -> tuple[dict, dict]:
    """Split dict of arguments into theme and non-theme arguments

    Args:
        mixed_kwargs (dict): Initial dict of mixed arguments

    Returns:
        tuple[dict, dict]: Tuple of (<theme arguements>, <non-theme arguments>)
    """
    theme_args = {k: v for k, v in mixed_kwargs.items() if k in DEFAULT_THEME}
    nontheme_args = {k: v for k, v in mixed_kwargs.items() if k not in DEFAULT_THEME}
    return theme_args, nontheme_args


def deep_dict_update(source: dict, update_dict: dict) -> dict:
    """Recursive dictionary update

    Args:
        source (dict): Source dictionary to update
        update_dict (dict): Dictionary with "new" data

    Returns:
        dict: Upated dictionary. Neasted dictionaries are updated recursevely
          Neasted lists are combined.
    """
    for key, val in update_dict.items():
        if isinstance(val, dict):
            tmp = deep_dict_update(source.get(key, {}), val)
            source[key] = tmp
        elif isinstance(val, list):
            source[key] = source.get(key, []) + val
        else:
            source[key] = val
    return source
rng = np.random.default_rng()


class LimeSurvey:
    """Base LimeSurvey class"""

    na_label: str = "No Answer"
    theme: dict = None
    output_folder: str = None
    additional_questions = {
        "state_anxiety_score": {
            "label": "What is the state anxiety score?",
            "type": "free",
        },
        "state_anxiety_class": {
            "label": "What is the state anxiety class?",
            "type": "single-choice",
            "choices": {
                "A1": "no or low anxiety",
                "A2": "moderate anxiety",
                "A3": "high anxiety",
            },
        },
        "trait_anxiety_score": {
            "label": "What is the trait anxiety score?",
            "type": "free",
        },
        "trait_anxiety_class": {
            "label": "What is the trait anxiety class?",
            "type": "single-choice",
            "choices": {
                "A1": "no or low anxiety",
                "A2": "moderate anxiety",
                "A3": "high anxiety",
            },
        },
        "depression_score": {
            "label": "What is the depression score?",
            "type": "free",
        },
        "depression_class": {
            "label": "What is the depression class?",
            "type": "single-choice",
            "choices": {
                "A1": "no to minimal depression",
                "A2": "mild depression",
                "A3": "moderate depression",
                "A4": "moderately severe depression",
                "A5": "severe depression",
            },
        },
    }

    def __init__(
        self,
        structure_file: str = None,
        theme: Optional[dict] = None,
        output_folder: Optional[str] = None,
    ) -> None:
        """Get an instance of the Survey

        Args:
            structure_file (str, optional): Path to the structure XML file
            theme (Optional[dict], optional): seaborn theme parameters.
              See `seaborn.set_theme` for the details. By default,
              `n2survey.DEFAULT_THEME` is used.
            output_folder (Optional[str], optional): A path to a folder where outputs,
            i.e. plots, repotrs, etc. will be saved. By default, current woring
            directory is used.
        """

        # Store path to structure file
        if structure_file:
            self.structure_file = os.path.abspath(structure_file)
            self.read_structure(self.structure_file)

        # Update default plotting options
        self.theme = DEFAULT_THEME.copy()
        if theme:
            self.theme.update(theme)

        # Set a folder for output results
        self.output_folder = output_folder or os.path.abspath(os.curdir)

    def read_structure(self, structure_file: str) -> None:
        """Read structure XML file

        Args:
            structure_file (str): Path to the structure XML file
        """

        # Parse XML structure file
        self.structure_file = os.path.abspath(structure_file)
        structure_dict = read_lime_questionnaire_structure(structure_file)

        # Get pandas.DataFrame table for the structure
        section_df = pd.DataFrame(structure_dict["sections"])
        section_df = section_df.set_index("id")
        question_df = pd.DataFrame(structure_dict["questions"])
        question_df = question_df.set_index("name")
        question_df["is_contingent"] = question_df.contingent_of_name.notnull()
        self.sections = section_df
        self.questions = question_df

        for question, info in self.additional_questions.items():
            self.add_question(question, **info)

    def read_responses(
        self, responses_file: str, transformation_questions: dict = {}
    ) -> None:
        """Read responses CSV file

        Args:
            responses_file (str): Path to the responses CSV file
            transformation_questions (dict, optional): Dict of questions
                requiring transformation of raw data, e.g. {'depression': 'D3'}

        """

        # Read 1st line of the csv file
        response = pd.read_csv(responses_file, nrows=1, index_col=0)

        # Prepare dtype info
        columns = response.columns
        renamed_columns = (
            columns.str.replace("[", "_", regex=False)
            .str.replace("]", "", regex=False)
            .str.replace("_other", "other", regex=False)
        )
        dtype_dict, datetime_columns = self._get_dtype_info(columns, renamed_columns)

        # Read entire csv with optimal dtypes
        responses = pd.read_csv(
            responses_file,
            index_col=0,
            dtype=dtype_dict,
            parse_dates=datetime_columns,
            infer_datetime_format=True,
        )
        responses = responses.rename(columns=dict(zip(columns, renamed_columns)))

        if "datestamp" in columns:
            # CSV file is unprocessed data
            raw_data = True

            # Identify columns for survey questions
            first_question = columns.get_loc("datestamp") + 1
            last_question = columns.get_loc("interviewtime") - 1
            question_columns = renamed_columns[first_question : last_question + 1]

            # Split df into question responses and timing info
            question_responses = responses.loc[:, question_columns]
            system_info = responses.iloc[:, ~renamed_columns.isin(question_columns)]

        else:
            # CSV file is previously processed data
            raw_data = False
            question_responses = responses
            system_info = pd.DataFrame()

        # Set correct categories for categorical fields
        for column in self.questions.index:
            choices = self.questions.loc[column, "choices"]
            if (column in question_responses.columns) and pd.notnull(choices):
                question_responses.loc[:, column] = (
                    question_responses.loc[:, column]
                    # We expect all categorical column to be category dtype already
                    # .astype("category")
                    .cat.set_categories(choices.keys())
                )

        if raw_data:
            # Add missing columns for multiple-choice questions with contingent question
            # A contingent question of a multiple-choice question typically looks like this:
            # <response varName="B1T">
            # <fixed>
            #  <category>
            #    <label>Other</label>
            #   <value>Y</value>
            #   <contingentQuestion varName="B1other">
            #    <text>Other</text>
            #     ...
            # For some reason, LimeSurvey does not export values for the parent <response> (B1T in this case).
            # So, here we add those columns artificially based on the contingent question values.
            multiple_choice_questions = self.questions.index[
                (self.questions["type"] == "multiple-choice")
                & self.questions["contingent_of_name"].notnull()
            ]
            for question in multiple_choice_questions:
                question_responses.insert(
                    question_responses.columns.get_loc(question),
                    self.questions.loc[question, "contingent_of_name"],
                    # Fill in new column based on "{question_id}other" column data
                    pd.Categorical(
                        question_responses[question].where(
                            question_responses[question].isnull(), "Y"
                        )
                    ),
                )

        # Validate data structure
        # Check for columns not listed in survey structure df
        not_in_structure = list(
            set(question_responses.columns) - set(self.questions.index)
        )
        if not_in_structure:
            warnings.warn(
                f"The following columns in the data csv file are not found in the survey structure and are dropped:\n{not_in_structure}"
            )
            question_responses = question_responses.drop(not_in_structure, axis=1)
        # Ceheck for questions not listed in data csv
        not_in_data = list(set(self.questions.index) - set(question_responses.columns))
        if not_in_structure:
            warnings.warn(
                f"The following questions in the survey structure are not found in the data csv file:\n{not_in_data}"
            )

        self.responses = question_responses
        self.lime_system_info = system_info

        for transform, question in transformation_questions.items():
            self.add_responses(self.transform_question(question, transform))

    def transform_question(self, question: str, transform: str):
        """Perform transformation on responses to given question

        Args:
            question (str): Question to transform
            transform (str): Type of transform to perform

        Returns:
            pd.DataFrame: Transformed DataFrame to be concatenated to self.responses
        """

        transform_dict = {
            "state_anxiety": "mental_health",
            "trait_anxiety": "mental_health",
            "depression": "mental_health",
        }

        if transform_dict.get(transform) == "mental_health":
            return self.rate_mental_health(question, condition=transform)

    def __copy__(self):
        """Create a shallow copy of the LimeSurvey instance

        Returns:
            LimeSurvey: a shallow copy of the LimeSurvey instance
        """
        survey_copy = LimeSurvey()
        survey_copy.__dict__.update(self.__dict__)

        return survey_copy

    def __deepcopy__(self, memo_dict={}):
        """Create a deep copy of the LimeSurvey instance

        Returns:
            LimeSurvey: a deep copy of the LimeSurvey instance
        """

        survey_copy = LimeSurvey()
        survey_copy.__dict__.update(self.__dict__)
        survey_copy.responses = copy.deepcopy(self.responses, memo_dict)

        return survey_copy

    def get_responses(
        self,
        question: str,
        labels: bool = True,
        drop_other: bool = False,
    ) -> pd.DataFrame:
        """Get responses for a given question with or without labels

        Args:
            question (str): Question to get the responses for.
            labels (bool, optional): If the response consists of labels or not (default True).
            drop_other (bool, optional): Whether to exclude contingent question (i.e. "other")

        Raises:
            ValueError: Inconsistent question types within question groups.
            ValueError: Unknown question types.

        Returns:
            [pd.DataFrame]: The response for the selected question.
        """
        question_group = self.get_question(question, drop_other=drop_other)
        question_type = self.get_question_type(question)

        responses = self.responses.loc[:, question_group.index]

        # convert multiple-choice responses
        if question_type == "multiple-choice":
            # ASSUME: question response consists of multiple columns with
            #         'Y' or NaN as entries.
            # Masked with boolean values the responses with nan only for the columns where is_contingent is True.
            responses.loc[:, ~question_group.is_contingent] = responses.loc[
                :, ~question_group.is_contingent
            ].notnull()

        # replace labels
        if labels:
            if question_type == "multiple-choice":
                # Rename column names
                responses = responses.rename(columns=self.get_choices(question))

            else:
                # Rename category values and replace NA by self.na_label
                for column in responses.columns:
                    choices = question_group.loc[column, "choices"]
                    if pd.notnull(choices):
                        responses.loc[:, column] = (
                            responses.loc[:, column]
                            .cat.rename_categories(choices)
                            .cat.add_categories(self.na_label)
                            .fillna(self.na_label)
                        )
                # Rename column names
                responses = responses.rename(columns=dict(question_group.label))

        return responses

    def __getitem__(
        self, key: Union[pd.Series, pd.DataFrame, str, list, tuple]
    ) -> "LimeSurvey":
        """Retrieve or slice the responses DataFrame

        Args:
            key (pd.Series, pd.DataFrame, str, list, or tuple): A key for
                DataFrame slicing or get_responses method

        Returns:
            LimeSurvey: A copy of LimeSurvey instance with filtered responses
                DataFrame
        """
        filtered_survey = self.__copy__()

        # A bool-valued Series, e.g. survey[survey.responses["A3"] == "A5"]
        # is interpreted as a row filter
        if isinstance(key, (pd.Series, pd.DataFrame)):
            filtered_survey.responses = filtered_survey.responses[key]
        # A question id as string, e.g. survey["A3"]
        # is interpreted as a column filter
        elif isinstance(key, str):
            filtered_survey = filtered_survey[[key]]
        # A list of columns, e.g. survey[["C3_SQ001", "C3_Sq002"]]
        # is interpreted as a column filter
        elif isinstance(key, list):
            columns = [
                column
                for question in key
                for column in filtered_survey.get_question(question).index.to_list()
            ]
            filtered_survey.responses = filtered_survey.responses[columns]
        # Two args, e.g. survey[survey.responses["A3"] == "A5", "B1"]
        # or survey[1:10, ["B1", "C1_SQ001"]]
        # is interpreted as (row filter, column filter)
        elif isinstance(key, tuple) and len(key) == 2:
            rows, columns = key
            filtered_survey = filtered_survey[rows]
            filtered_survey = filtered_survey[columns]
        else:
            raise SyntaxError(
                """
                Input must be of type pd.Series, pd.DataFrame, str, list, or tuple.
                Examples:
                    pd.Series or pd.DataFrame: survey[survey.responses["A3"] == "A5"]
                    str: survey["A3"]
                    list of str: survey[["C3_SQ001", "C3_Sq002"]]
                    tuple: survey[survey.responses["A3"] == "A5", "B1"]
                """
            )

        return filtered_survey

    def query(self, expr: str) -> "LimeSurvey":
        """Filter responses DataFrame with a boolean expression

        Args:
            expr (str): Condition str for pd.DataFrame.query().
                E.g. "A6 == 'A3' & "B2 == 'A5'"

        Returns:
            LimeSurvey: LimeSurvey with filtered responses
        """

        # Make copy of LimeSurvey instance
        filtered_survey = self.__copy__()
        # Filter responses DataFrame
        filtered_survey.responses = self.responses.query(expr)

        return filtered_survey

    def count(
        self,
        question: str,
        labels: bool = True,
        dropna: bool = False,
        add_totals: bool = False,
        percents: bool = False,
    ) -> pd.DataFrame:
        """Get counts for a question or a single column

        Args:
            question (str): Name of a question group or a sinlge column
            labels (bool, optional): Use labels instead of codes. Defaults to True.
            dropna (bool, optional): Do not count empty values. Defaults to False.
            add_totals (bool, optional): Add a column and a row with totals. Values
              set to NA if they do not make sense. For example, sums by row for
              multiple choice field. Defaults to False.
            percents (bool, optional): Output percents instead of counts.
              Calculted with respent to the total number of repondents.
              Defaults to False.

        Raises:
            AssertionError: Unexpected question type

        Returns:
            pd.DataFrame: Counts for a given question/column.
              * For question with choices, counts are ordered accordingly and
              catigories that did not occur it responses added with 0 count.
              * For an array question, it is an 2D counts where values are presented
              in the row index and sub_questions are presented in columns.
              * For a multiple-choice question, for each choice, number of respondents
              that chose the correspoinding choise is counted.
              * If `add_totals` is true, then the data frame has one additional column
              and one additional row. Both called "Total" and contains totals or, if
              total count contains misleading data, NA
        """
        question_type = self.get_question_type(question)
        responses = self.get_responses(question, labels=labels, drop_other=True)

        if responses.shape[1] == 1:
            # If it consist of only one column, i.e. free, single choice, or
            # single column
            counts_df = pd.DataFrame(
                responses.iloc[:, 0].value_counts(dropna=dropna, sort=False)
            )
            # If it is not categorical field, i.e. integer, date, string
            # then sort by values
            if responses.iloc[:, 0].dtype.name != "category":
                counts_df = counts_df.sort_index()
        else:
            if question_type == "multiple-choice":
                counts_df = pd.DataFrame(
                    responses.sum(axis=0), columns=[self.get_label(question)]
                )
            elif question_type == "array":
                counts_df = responses.apply(
                    lambda x: x.value_counts(dropna=dropna, sort=False), axis=0
                )
            else:
                # "free" and "single-choice" are supposed to have be handled before
                # since they consist of only one column
                raise AssertionError(f"Unexpected question type {question}")

        # Add totals
        # Adding totals appends one column and one row with totals
        # per row and per column correspondingly. However, in somecases
        # this summing does not make a sence. Then, we replace those values
        # by NA.
        if add_totals:
            # Add sums per rows and columns
            counts_df = counts_df.append(
                pd.DataFrame(counts_df.sum(axis=0), columns=["Total"]).transpose()
            )
            counts_df.insert(counts_df.shape[1], "Total", counts_df.sum(axis=1))
            # Correct for each question type
            if question_type == "multiple-choice":
                # Sums by row should be equal to number of responses
                counts_df.iloc[:, -1] = responses.shape[0]
                # Sums by column do not make sense, so we replace them by NA
                counts_df.iloc[-1, :] = pd.NA
            elif question_type == "array":
                # Sums by column do not make sense, so we replace them by NA
                counts_df.iloc[:, -1] = pd.NA
            else:
                # For single column questions we can keeps sums by row and by column
                pass

        # Convert to percents
        # We use total number of responses for counting percents
        # to make it consistent between different question types and
        # function argument values
        if percents:
            counts_df = np.round(100 * counts_df / responses.shape[0], 1)

        return counts_df

    def _get_dtype_info(self, columns, renamed_columns):
        """Get dtypes for columns in data csv

        Args:
            columns (list): List of column names from data csv
            renamed_columns (list): List of column names modified to match self.questions entries

        Returns:
            dict: Dictionary of column names and dtypes
            list: List of datetime columns
        """

        # Compile dict with dtype for each column
        dtype_dict = {}
        # Compile list of datetime columns (because pd.read_csv takes this as separate arg)
        datetime_columns = []

        for column, renamed_column in zip(columns, renamed_columns):
            # First try to infer dtype from XML structure information
            if renamed_column in self.questions.index:
                response_format = self.questions.loc[renamed_column, "format"]
                # Categorical dtype for all questions with answer options
                if pd.notnull(self.questions.loc[renamed_column, "choices"]):
                    dtype_dict[column] = "category"
                elif response_format == "date":
                    dtype_dict[column] = "str"
                    datetime_columns.append(column)
                elif response_format == "integer":
                    dtype_dict[column] = pd.Int32Dtype()
                elif response_format == "longtext":
                    dtype_dict[column] = "str"
                else:
                    # Do not include dtype
                    pass
            # Technical fields of limesurvey (Timing, Langueage, etc.)
            else:
                if column == "id":
                    dtype_dict[column] = pd.UInt32Dtype()
                elif column == "submitdate":
                    dtype_dict[column] = "str"
                    datetime_columns.append(column)
                elif column == "lastpage":
                    dtype_dict[column] = pd.Int16Dtype()
                elif column == "startlanguage":
                    dtype_dict[column] = "category"
                elif column == "seed":
                    dtype_dict[column] = pd.UInt32Dtype()
                elif column == "startdate":
                    dtype_dict[column] = "str"
                    datetime_columns.append(column)
                elif column == "datestamp":
                    dtype_dict[column] = "str"
                    datetime_columns.append(column)
                # Float for all timing info
                elif re.search("[Tt]ime", column):
                    dtype_dict[column] = "float64"
                else:
                    # Do not include dtype
                    pass

        return dtype_dict, datetime_columns

    def plot(
        self,
        question,
        compare_with: str = None,
        add_questions: list = [],
        totalbar: bool = False,
        suppress_answers: list = [],
        ignore_no_answer: bool = True,
        threshold_percentage: float = 0.0,
        bar_positions: Union[list, bool] = False,
        legend_columns: int = 2,
        plot_title: Union[str, bool] = True,
        plot_title_position: tuple = (()),
        save: Union[str, bool] = False,
        file_format: str = "png",
        dpi: Union[str, float] = "figure",
        answer_sequence: list = [],
        legend_title: Union[str, bool] = None,
        legend_sequence: list = [],
        kind: str = None,
        **kwargs,
    ):
        """
        Plot answers of the 'question' given.
        Optional Parameters:
            'compare_with':
                correlates answers of 'question' with answers
                of the question given to the 'compare_with' variable.
            'add_questions':
                adds bars of other questions to the plot
            'totalbar':
                calculates the number of answers of 'compare_with' question
                and displays them as first question-answer in the plot.
            'suppress_answers':
                removes every entry in 'suppress_answers' from the plot
            'threshold_percentage':
                removes percentages if below threshold, standard is 0
            'bar_positions':
                positions the entries in the plot [0,1.5,2.5,3.5] will assign
                the first 4 answers in the plot (including totalbar) at
                the given positions. Every additional question-position is
                calculated by adding +1 to the highest position, except if the
                answer is the first one of a question in 'add_questions', then
                it automatically adds +1.5 to distinguish the new question from
                the previous one
            'legend_columns':
                number of columns of the legend added by 'compare_with' on top
                of the Plot
                ATTENTION: if the number of columns is too high this will
                press the plot right next to the legend and smush it.
            'plot_title': if False: no title, if True: question as title,
                if string: string as title
            'plot_title_position': tuple (x,y), if empty, position of the
                title is calculated depending on number of legend entries
                and 'legend_columns'
            'save': save plot as png either with question indicator as name
                if True or as string if string is added here
                'file_format': if you want to save the file as .pdf rather
                    then as png
                'dpi': well... resolution in dotsperinch if you want to specify
                    else, the resolution is taken from the figure
            'answer_sequence': getting the answers in the right order made the
            inclusion of an answer_sequence variable necessary, which also
            can be used if you want to give the order of bars yourself,
            just add in a list with the answers as entries in the order you
            want
        """
        if kind is not None:
            raise NotImplementedError(
                "Forced plot type is not supported yet."
                f"Please use matplotlib directly with"
                f"`servey.get_responses({question})` or `servey.count({question})`"
            )
        # check if plot is implemented:
        self.check_plot_implemented(
            question, compare_with=compare_with, add_questions=add_questions
        )
        # Prepare theme and non-theme arguments
        theme = self.theme.copy()
        theme_kwargs, non_theme_kwargs = _split_plot_kwargs(kwargs)
        theme = deep_dict_update(theme, theme_kwargs)

        question_type = self.get_question_type(question)
        # get plot title
        if plot_title is True:
            plot_title = self.get_label(question)
        if legend_title is True:
            legend_title = self.get_label(compare_with)
        if compare_with:
            # load necessary data for comparison
            if not legend_sequence:
                legend_sequence = list(
                    self.count(compare_with, labels=True).index.values.astype(str)
                )
            if not answer_sequence:
                answer_sequence = self.get_answer_sequence(
                    question, add_questions=add_questions, totalbar=totalbar
                )
            (plot_data_list, answer_sequence) = self.create_comparison_data(
                question, compare_with, answer_sequence, add_questions=add_questions
            )
        if question_type == "single-choice":
            counts_df = self.count(question, labels=True)

            if "title" not in non_theme_kwargs:
                non_theme_kwargs.update({"title": counts_df.columns[0]})
            if compare_with:
                if totalbar:
                    totalbar_data = np.unique(
                        self.get_responses(compare_with, labels=True, drop_other=True),
                        return_counts=True,
                    )
                else:
                    totalbar_data = None
                fig, ax = simple_comparison_plot(
                    plot_data_list,
                    totalbar=totalbar_data,
                    suppress_answers=suppress_answers,
                    ignore_no_answer=ignore_no_answer,
                    bar_positions=bar_positions,
                    threshold_percentage=threshold_percentage,
                    legend_columns=legend_columns,
                    plot_title=plot_title,
                    plot_title_position=plot_title_position,
                    legend_title=legend_title,
                    answer_sequence=answer_sequence,
                    legend_sequence=legend_sequence,
                )

            else:
                fig, ax = single_choice_bar_plot(
                    x=counts_df.index.values,
                    y=pd.Series(counts_df.iloc[:, 0], name="Number of Responses"),
                    theme=theme,
                    **non_theme_kwargs,
                )
        elif question_type == "multiple-choice":
            counts_df = self.count(
                question, labels=True, percents=True, add_totals=True
            )
            counts_df.loc[:, "Total"] = self.responses.shape[0]
            counts_df.iloc[-1, :] = np.nan
            counts_df.iloc[:, 0] = counts_df.iloc[:, 0].astype("float64")
            fig, ax = multiple_choice_bar_plot(
                counts_df, theme=theme, **non_theme_kwargs
            )
        elif question_type == "array":
            display_title = True
            display_no_answer = False

            counts_df = self.count(
                question, labels=True, percents=False, add_totals=True
            )
            counts_df.loc["Total", "Total"] = self.responses.shape[0]
            if not display_no_answer:
                try:
                    counts_df = counts_df.drop("No Answer")
                except KeyError:
                    pass

            if display_title:
                title_question = self.get_label(question)
            else:
                title_question = None

            fig, ax = likert_bar_plot(
                counts_df,
                theme=theme,
                title_question=title_question,
                bar_spacing=0.2,
                bar_thickness=0.4,
                group_spacing=1,
                calc_fig_size=True,
                **non_theme_kwargs,
            )

        # Save to a file
        if save:
            self.save_plot(
                fig,
                question,
                compare_with=compare_with,
                add_questions=add_questions,
                save=save,
                file_format=file_format,
                dpi=dpi,
            )
        return fig, ax

    def save_plot(
        self,
        fig,
        question,
        compare_with: str = None,
        add_questions: list = [],
        save: Union[str, bool] = False,
        file_format: str = "png",
        dpi: Union[str, float] = "figure",
    ):
        """
        creates 'filename' from 'question' and, if given, 'compare_with' and
        'add_questions' and saves file to output_folder if 'save' is True.
        'save' = string: string replaces savename of plot
        'file_format': can be changed from pixelbased .png to .pdf
        (vector graphics --> loss free scalable)
        'dpi': specifies resolution in dots per inch for .png
        """
        if isinstance(save, str):
            filename = save
        else:
            filename = f"{question}"
            for entry in add_questions:
                filename = filename + f"_{entry}"
            if compare_with:
                filename = filename + f"_vs_{compare_with}"
            filename = filename + f".{file_format}"
        filename = _clean_file_name(filename)
        fullpath = os.path.join(self.output_folder, filename)
        fig.savefig(fullpath, dpi=dpi)
        print(f"Saved plot to {fullpath}")
        return True

    def check_plot_implemented(self, question, compare_with=None, add_questions=[]):
        """
        Check if question type and/or combination of questions for
        compare_with is already implemented and working
        """
        supported_plots = ["single-choice", "multiple-choice", "array"]
        supported_comparisons = [("single-choice", "single-choice")]
        all_plots = [question]
        if compare_with:
            all_plots.append(compare_with)
        all_plots = all_plots + add_questions
        question_types = [self.get_question_type(plot) for plot in all_plots]
        count = 0
        for question_type in question_types:
            if question_type not in supported_plots:
                plot = all_plots[count]
                print(f"{plot} is unsupported questiontype")
                raise NotImplementedError(
                    """
                    Question type not yet implemented
                    """
                )
            count = count + 1
        if compare_with:
            tuple_list = [(question, compare_with)]
            for i in add_questions:
                tuple_list.append((question, i))
            for i in tuple_list:
                question_type_tuple = (
                    self.get_question_type(i[0]),
                    self.get_question_type(i[1]),
                )
                if question_type_tuple not in supported_comparisons:
                    raise NotImplementedError(f"Comparison {i} not yet implemented")

    def get_answer_sequence(self, question, add_questions=[], totalbar=False):
        """
        Create answer sequence from given questions to keep sequence in
        plot consistent if answers that were never chosen are suppressed
        """
        answer_sequence = [
            list(self.count(question, labels=True).index.values.astype(str))
        ]
        for entry in add_questions:
            answer_sequence.append(
                list(self.count(entry, labels=True).index.values.astype(str))
            )
        if totalbar:
            answer_sequence[0].insert(0, "Total")
        return answer_sequence

    def create_comparison_data(
        self, question, compare_with, answer_sequence, add_questions=[]
    ):
        """
        Load and combine necessary data for the plot functions.
        depending on the wanted (question/add_question_entry,compare_with) tuple
        """
        plot_data_list = []
        if self.get_question_type(compare_with) == "single-choice":
            # create Dataarray from all existing combinations of
            # question and compare_with
            plot_data_list.append(
                pd.concat(
                    [
                        self.get_responses(question, labels=True, drop_other=True),
                        self.get_responses(compare_with, labels=True, drop_other=True),
                    ],
                    axis=1,
                ).values
            )
            # remove combinations that do not occure from answer_sequence
            for answer in answer_sequence[0].copy():
                if all([answer not in plot_data_list[0][:, 0], answer != "Total"]):
                    answer_sequence[0].remove(answer)
        if add_questions:
            # add combinations for additional questions with
            # 'compare_with' question
            for entry, answerlist in zip(add_questions, answer_sequence[1:]):
                if self.get_question_type(compare_with) == "single-choice":
                    next_plot_data = pd.concat(
                        [
                            self.get_responses(entry, labels=True, drop_other=True),
                            self.get_responses(
                                compare_with, labels=True, drop_other=True
                            ),
                        ],
                        axis=1,
                    ).values
                    plot_data_list.append(next_plot_data)
                for answer in answerlist.copy():
                    if answer not in next_plot_data[:, 0]:
                        answerlist.remove(answer)
        return plot_data_list, answer_sequence

    def get_question(self, question: str, drop_other: bool = False) -> pd.DataFrame:
        """Get question structure (i.e. subset from self.questions)

        Args:
            question (str): Name of question or subquestion
            drop_other (bool, optional): Whether to exclude contingent question (i.e. "other")
        Raises:
            ValueError: There is no such question or subquestion

        Returns:
            pd.DataFrame: Subset from `self.questions` with corresponding rows
        """

        questions_subdf = self.questions[
            (self.questions["question_group"] == question)
            | (self.questions.index == question)
        ]

        if questions_subdf.empty:
            raise ValueError(f"Unexpected question code '{question}'")

        if drop_other:
            questions_subdf = questions_subdf[~questions_subdf.is_contingent]

        return questions_subdf

    def add_question(
        self, name: str, responses: Union[pd.Series, pd.DataFrame] = None, **kwargs
    ):
        """Add question to self.questions DataFrame

        Args:
            name (str): Name (id) of the question to add, e.g. "A12"
            responses (pd.Series or pd.DataFrame, optional): responses
                to the question to be added
            **kwargs (optional): Attributes of the question to be added,
                e.g. type="single-choice", choices={"A1": "Yes", "A2": "No"}
        """

        # Add "is_contingent" attribute if not specified
        # as this attribute cannot be empty
        if not kwargs.get("is_contingent"):
            kwargs["is_contingent"] = False

        self.questions = pd.concat(
            [self.questions, pd.DataFrame([kwargs], index=[name])]
        )

        # Add responses to self.responses if given
        if responses is not None:
            self.add_responses(responses=responses, question=name)

    def add_responses(
        self,
        responses: Union[pd.Series, pd.DataFrame],
        question: Union[list, str] = None,
    ):
        """Add responses to specified question to self.responses DataFrame

        Args:
            responses (pd.Series or pd.DataFrame): responses to be added
                to self.responses
            question (list or str, optional): Name (id) of question to which
                the responses correspond. If not given, the column/Series name
                is taken as the name
        """

        # Rename the column(s)/Series if question is specified
        if question is not None:
            if isinstance(question, str):
                question = [question]
            if isinstance(responses, pd.DataFrame):
                responses = responses.rename(
                    columns={
                        column: name
                        for column, name in zip(responses.columns, question)
                    }
                )
            if isinstance(responses, pd.Series):
                responses.name = question[0]

        self.responses = pd.concat([self.responses, responses], axis=1)

    def get_question_type(self, question: str) -> str:
        """Get question type and validate it

        Args:
            question (str): question or column code

        Raises:
            AssertionError: Unconsistent question types within question
            AssertionError: Unexpected question type

        Returns:
            str: Question type like "single-choice", "array", etc.
        """

        question_group = self.get_question(question)
        question_types = question_group.type.unique()

        if len(question_types) > 1:
            raise AssertionError(
                f"Question {question} has multiple types {list(question_types)}."
            )

        question_type = question_types[0]
        if question_type not in QUESTION_TYPES:
            raise AssertionError(f"Unexpected question type {question_type}.")

        return question_type

    def get_label(self, question: str) -> str:
        """Get label for the corresponding column or group of colums

        Args:
            question (str): Name of question or subquestion

        Returns:
            str: question label/title
        """

        question_info = self.get_question(question)

        if question_info.shape[0] > 1:
            label = question_info.question_label[0]
        else:
            label = question_info.label[0]

        return label

    def get_choices(self, question: str) -> dict:
        """Get choices of a question

        * For multiple-choice group, format is `<subquestion code: subquestion title>`,
        for example, {"C3_SQ001": "I do not like scientific work.", "C3_SQ002": ...}
        * For all other fixed questions (i.e. array, single choice, subquestion), returns
          choices of that question or column
        * For free and contingent, returns None

        Args:
            question (str): Name of question or subquestion to retrieve

        Returns:
            dict: dict of choices mappings
        """

        question_info = self.get_question(question)
        question_info = question_info[~question_info.is_contingent]
        question_type = self.get_question_type(question)

        # If set of multiple-choice questions
        if (question_info.shape[0] > 1) and (question_type == "multiple-choice"):
            # Flatten nested dict and get choice text directly for multiple-choice
            choices_dict = {
                index: row.choices["Y"] for index, row in question_info.iterrows()
            }
        # If single-choice, free, individual subquestion, or array
        else:
            choices_dict = question_info.choices[0]

        return choices_dict

<<<<<<< HEAD
    def rate_mental_health(
        self,
        question: str,
        condition: str = None,
        keep_subscores: bool = False,
    ) -> pd.DataFrame:
        """Calculate State/Trait Anxiety or Depression score based on responses to
            question based on the following references:
                K. Kroenke, R. L. Spitzer, J. B. W. William, and B. Löwe., The
                    Patient Health Questionnaire somatic, anxiety,and depressive
                    symptom scales: a systematic review. General Hospital
                    Psychiatry, 32(4):345–359, 2010.
                T. M. Marteau and H. Bekker., The development of a six-item short-
                    form of the state scale of the spielberger state-trait anxiety
                    inventory (STAI). British Journal of Clinical Psychology,
                    31(3):301–306, 1992.

        Args:
            question (str): Question ID to use for calculation
            condition (str, optional): Which kind of mental health condition to rate,
                "state_anxiety", "trait_anxiety", or "depression". If not specified,
                the condition is automatically infered. Default None.
            keep_subscores (bool, optional): Whether to include scores from subquestions
                in the output DataFrame, or only total score and classification.
                Default False.

        Returns:
            pd.DataFrame: Mental health condition ratings and classifications
        """

        question_label = self.get_label(question + "_SQ001")
        # Infer condition type if not provided
        if condition is None:
            if "I feel calm" in question_label:
                condition = "state_anxiety"
            elif "calm, cool and collected" in question_label:
                condition = "trait_anxiety"
            elif "interest or pleasure" in question_label:
                condition = "depression"
            else:
                raise ValueError(
                    "Question incompatible with any supported condition type."
                )

        # Set up condition-specific parameters
        if condition == "state_anxiety":
            if "I feel calm" not in question_label:
                raise ValueError("Question incompatible with specified condition type.")
            base_score = 10 / 3
            conversion = ["pos", "neg", "neg", "pos", "pos", "neg"]
            label = "state_anxiety"
            classification_boundaries = [0, 37, 44, 80]
            classes = ["no or low anxiety", "moderate anxiety", "high anxiety"]
            choice_codes = ["A1", "A2", "A3"]

        elif condition == "trait_anxiety":
            if "calm, cool and collected" not in question_label:
                raise ValueError("Question incompatible with specified condition type.")
            base_score = 5 / 2
            conversion = [
                "pos",
                "neg",
                "neg",
                "pos",
                "neg",
                "neg",
                "pos",
                "neg",
            ]
            label = "trait_anxiety"
            classification_boundaries = [0, 37, 44, 80]
            classes = ["no or low anxiety", "moderate anxiety", "high anxiety"]
            choice_codes = ["A1", "A2", "A3"]
        elif condition == "depression":
            if "interest or pleasure" not in question_label:
                raise ValueError("Question incompatible with specified condition type.")
            base_score = 1
            conversion = ["freq" for i in range(8)]
            label = "depression"
            classification_boundaries = [0, 4, 9, 14, 19, 24]
            classes = [
                "no to minimal depression",
                "mild depression",
                "moderate depression",
                "moderately severe depression",
                "severe depression",
            ]
            choice_codes = ["A1", "A2", "A3", "A4", "A5"]
        else:
            raise ValueError(
                "Unsupported condition type. Please consult your friendly local psychiatrist."
            )

        # Set up score conversion dicts
        pos_direction_scores = {
            "Not at all": 4 * base_score,
            "Somewhat": 3 * base_score,
            "Moderately": 2 * base_score,
            "Very much": 1 * base_score,
        }
        neg_direction_scores = {
            "Not at all": 1 * base_score,
            "Somewhat": 2 * base_score,
            "Moderately": 3 * base_score,
            "Very much": 4 * base_score,
        }
        frequency_scores = {
            "Not at all": 0 * base_score,
            "Several days": 1 * base_score,
            "More than half the days": 2 * base_score,
            "Nearly every day": 3 * base_score,
        }
        conversion_dicts = {
            "pos": pos_direction_scores,
            "neg": neg_direction_scores,
            "freq": frequency_scores,
        }
        invert_dict = {
            the_class: code for code, the_class in zip(choice_codes, classes)
        }

        # Map responses from code to text then to score
        df = pd.DataFrame()
        data = self.get_responses(question, labels=False)
        for column, conversion in zip(data.columns, conversion):
            df[f"{column}_score"] = (
                data[column]
                .map(self.get_choices(question))
                .map(conversion_dicts[conversion], na_action="ignore")
            )

        # Calculate total anxiety or depression scores
        df[f"{label}_score"] = df.sum(axis=1, skipna=False)

        # Classify into categories
        df[f"{label}_class"] = pd.cut(
            df[f"{label}_score"],
            bins=classification_boundaries,
            labels=classes,
        ).map(invert_dict, na_action="ignore")

        if not keep_subscores:
            df = df.drop(df.columns[:-2], axis=1)


=======
>>>>>>> 88cc6405
    def export_to_file(
        self,
        organisation: str,
        drop_columns: Union[str, list] = [],
        rename_columns: dict = {},
        directory: str = None,
        verbose: bool = True,
    ):
        """Export anonymised data for question to file

        Args:
            organisation (str): Name of the organisation to which the
                exported data belong
            drop_columns (str or list, optional): One or list of columns
                to remove in addition to free inputs
            rename_columns (dict, optional): Dict of columns to rename
            directory (str, optional): File path to which to
                save csv file. Default is the current working directory.
            verbose (bool, optional): Whether to display checks for similarity
                after random permutation. Default is True

        """
        # If no dierctory specified, use current working direction
        if not directory:
            directory = os.getcwd()

        data = self.responses.copy()
        columns_to_drop = []
        # Drop user specified questions
        if drop_columns:
            if isinstance(drop_columns, str):
                drop_columns = [drop_columns]
            nonexistent = set(drop_columns) - set(data.columns)
            if nonexistent:
                raise KeyError(
                    f"The following columns are not found in responses DataFrame: {nonexistent}"
                )
            columns_to_drop = columns_to_drop + drop_columns
        # Drop questions with free input
        columns_to_drop = (
            columns_to_drop
            + self.questions[self.questions["format"] == "longtext"].index.to_list()
        )

        data.drop(columns=columns_to_drop, inplace=True)
        new_data = data.copy()
        # Randomly permute values in each column
        for column in data.columns:
            new_data[column] = rng.permutation(data[column])

        # Display similarity statistics after permutation
        if verbose:
            print(f"There are in total {data.shape[0]} response entries")
            unchanged = data[data == new_data]
            unchanged_rows = unchanged.count(axis="columns") / new_data.shape[1]
            print(
                f"of which {unchanged_rows[unchanged_rows > 0.1].shape[0]} entries after random permutation have at least 10% of columns identical to before."
            )
            print(
                f"Over all entries, the average percentage of columns identical to before permutation is {round(unchanged_rows.mean() * 100)}%."
            )
            unchanged_columns = unchanged.count()
            print(
                f"The top five questions with the most identical entries are \n{unchanged_columns[unchanged_columns > 0].sort_values(ascending=False).head(5)}"
            )

        # Rename columns if dict given
        if rename_columns:
            new_data = new_data.rename(columns=rename_columns)

        new_data.insert(0, "organisation", organisation)

<<<<<<< HEAD
    def export_to_file(
        self,
        organisation: str,
        rename_columns: dict = {},
        directory: str = None,
        verbose: bool = True,
    ):
        """Export aggregate data for question to file

        Args:
            organisation (str): Name of the organisation to which the
                exported data belong
            rename_columns (dict, optional): Dict of columns to rename
            directory (str, optional): File path to which to
                save csv file. Default is the current working directory.
            verbose (bool, optional): Whether to display checks for similarity
                after random permutation. Default is True

        """
        # If no dierctory specified, use current working direction
        if not directory:
            directory = os.getcwd()

        data = self.responses.copy()
        columns_to_drop = []
        # Drop question about affiliation, always "A2"
        if "A2" in data.columns:
            columns_to_drop.append("A2")
        # Drop questions with free input
        columns_to_drop = (
            columns_to_drop
            + self.questions[self.questions["format"] == "longtext"].index.to_list()
        )
        data.drop(columns=columns_to_drop, inplace=True)
        new_data = data.copy()
        # Randomly permute values in each column
        for column in data.columns:
            new_data[column] = rng.permutation(data[column])

        # Display similarity statistics after permutation
        if verbose:
            print(f"There are in total {data.shape[0]} response entries")
            print(data.shape[1])
            unchanged = data[data == new_data]
            unchanged_rows = unchanged.count(axis="columns") / data.shape[1]
            print(
                f"of which {unchanged_rows[unchanged_rows > 0.1].shape[0]} entries after random permutation have at least 10% of columns identical to before."
            )
            print(
                f"Over all entries, the average percentage of columns identical to before permutation is {round(unchanged_rows.mean() * 100)}%."
            )
            unchanged_columns = unchanged.count()
            print(
                f"The top five questions with the most identical entries are \n{unchanged_columns[unchanged_columns > 0].sort_values(ascending=False).head(5)}"
            )

        # Rename columns if dict given
        if rename_columns:
            new_data = new_data.rename(columns=rename_columns)

        new_data.insert(0, "organisation", organisation)

=======
>>>>>>> 88cc6405
        # Generate file name if not given
        if not directory.endswith(".csv"):
            directory = os.path.join(directory, f"{organisation}-anonymised-data.csv")

        new_data.to_csv(directory)

        print("\nData exported!")<|MERGE_RESOLUTION|>--- conflicted
+++ resolved
@@ -89,6 +89,8 @@
         else:
             source[key] = val
     return source
+
+
 rng = np.random.default_rng()
 
 
@@ -1120,7 +1122,6 @@
 
         return choices_dict
 
-<<<<<<< HEAD
     def rate_mental_health(
         self,
         question: str,
@@ -1265,9 +1266,6 @@
         if not keep_subscores:
             df = df.drop(df.columns[:-2], axis=1)
 
-
-=======
->>>>>>> 88cc6405
     def export_to_file(
         self,
         organisation: str,
@@ -1340,71 +1338,6 @@
 
         new_data.insert(0, "organisation", organisation)
 
-<<<<<<< HEAD
-    def export_to_file(
-        self,
-        organisation: str,
-        rename_columns: dict = {},
-        directory: str = None,
-        verbose: bool = True,
-    ):
-        """Export aggregate data for question to file
-
-        Args:
-            organisation (str): Name of the organisation to which the
-                exported data belong
-            rename_columns (dict, optional): Dict of columns to rename
-            directory (str, optional): File path to which to
-                save csv file. Default is the current working directory.
-            verbose (bool, optional): Whether to display checks for similarity
-                after random permutation. Default is True
-
-        """
-        # If no dierctory specified, use current working direction
-        if not directory:
-            directory = os.getcwd()
-
-        data = self.responses.copy()
-        columns_to_drop = []
-        # Drop question about affiliation, always "A2"
-        if "A2" in data.columns:
-            columns_to_drop.append("A2")
-        # Drop questions with free input
-        columns_to_drop = (
-            columns_to_drop
-            + self.questions[self.questions["format"] == "longtext"].index.to_list()
-        )
-        data.drop(columns=columns_to_drop, inplace=True)
-        new_data = data.copy()
-        # Randomly permute values in each column
-        for column in data.columns:
-            new_data[column] = rng.permutation(data[column])
-
-        # Display similarity statistics after permutation
-        if verbose:
-            print(f"There are in total {data.shape[0]} response entries")
-            print(data.shape[1])
-            unchanged = data[data == new_data]
-            unchanged_rows = unchanged.count(axis="columns") / data.shape[1]
-            print(
-                f"of which {unchanged_rows[unchanged_rows > 0.1].shape[0]} entries after random permutation have at least 10% of columns identical to before."
-            )
-            print(
-                f"Over all entries, the average percentage of columns identical to before permutation is {round(unchanged_rows.mean() * 100)}%."
-            )
-            unchanged_columns = unchanged.count()
-            print(
-                f"The top five questions with the most identical entries are \n{unchanged_columns[unchanged_columns > 0].sort_values(ascending=False).head(5)}"
-            )
-
-        # Rename columns if dict given
-        if rename_columns:
-            new_data = new_data.rename(columns=rename_columns)
-
-        new_data.insert(0, "organisation", organisation)
-
-=======
->>>>>>> 88cc6405
         # Generate file name if not given
         if not directory.endswith(".csv"):
             directory = os.path.join(directory, f"{organisation}-anonymised-data.csv")
