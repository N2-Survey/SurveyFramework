<<<<<<< HEAD
import re

import numpy as np
import pandas as pd

__all__ = [
    "rate_supervision",
    "rate_mental_health",
    "range_to_numerical",
    "calculate_phd_duration",
]
=======
import numpy as np
import pandas as pd

__all__ = ["rate_supervision", "rate_mental_health", "calculate_phd_duration"]
>>>>>>> df8304e4

def rate_supervision(
    question_label: str,
    responses: pd.DataFrame,
    choices: dict,
    keep_subscores: bool = False,
) -> pd.DataFrame:
    """Calculate average direct/formal supervision rating

    Args:
        question_label (str): Question label to use for transformation type inference
        responses (pd.DataFrame): DataFrame containing responses data
        choices (dict): dict for answer choice conversion
        keep_subscores (bool, optional): Whether to include scores from subquestions
            in the output DataFrame, or only total score and classification.
            Default False.

    Returns:
        pd.DataFrame: Rounded supervision ratings and classifications
    """
    # Infer labels from question
    if "formal supervisor" in question_label:
        label = "formal_supervision"
    elif "direct supervisor" in question_label:
        label = "direct_supervision"
    else:
        raise ValueError("Question incompatible with specified transformation.")
    # Supervision classes sorted from high to low (high score equals high satisfaction)
    supervision_classes = [
        "very satisfied",
        "rather satisfied",
        "neither satisfied nor dissatisfied",
        "rather dissatisfied",
        "very dissatisfied",
    ]
    supervision_class_codes = ["A1", "A2", "A3", "A4", "A5"]
    supervision_class_scores = [5.0, 4.0, 3.0, 2.0, 1.0]

    # Set up score conversion dicts for individual questions
    supervision_question_scores = {
        "Fully agree": 5.0,
        "Partially agree": 4.0,
        "Neither agree nor disagree": 3.0,
        "Partially disagree": 2.0,
        "Fully disagree": 1.0,
    }
    # Inverse supervision transformation: Score (5.0) --> Class ('Very satisfied')
    supervision_score_to_class = {
        score: the_class
        for the_class, score in zip(supervision_classes, supervision_class_scores)
    }
    # Inverse supervision transformation: Class ('Very satisfied') --> Code ('A1')
    supervision_class_to_code = {
        the_class: code
        for code, the_class in zip(supervision_class_codes, supervision_classes)
    }

    # Map responses from code to text then to score
    df = pd.DataFrame()
    for column in responses.columns:
        df[f"{column}_score"] = (
            responses[column]
            .map(choices)
            .map(supervision_question_scores, na_action="ignore")
        )

    # Calculate mean rating and round (ignoring NaN)
    df[f"{label}_score"] = df.mean(axis=1, skipna=True).round()

    # Classify into categories
    df[f"{label}_class"] = pd.Categorical(
        df[f"{label}_score"]
        .map(supervision_score_to_class, na_action="ignore")
        .map(supervision_class_to_code, na_action="ignore"),
        categories=supervision_class_codes,
        ordered=True,
    )

    if not keep_subscores:
        df = df.drop(df.columns[:-2], axis=1)

    return df


def rate_mental_health(
    question_label: str,
    responses: pd.DataFrame,
    choices: dict,
    condition: str = None,
    keep_subscores: bool = False,
) -> pd.DataFrame:
    """Calculate State/Trait Anxiety or Depression score based on responses to
        question based on the following references:
            K. Kroenke, R. L. Spitzer, J. B. W. William, and B. Löwe., The
                Patient Health Questionnaire somatic, anxiety,and depressive
                symptom scales: a systematic review. General Hospital
                Psychiatry, 32(4):345–359, 2010.
            T. M. Marteau and H. Bekker., The development of a six-item short-
                form of the state scale of the spielberger state-trait anxiety
                inventory (STAI). British Journal of Clinical Psychology,
                31(3):301–306, 1992.

    Args:
        question_label (str): Question label to use for transformation type inference
        responses (pd.DataFrame): DataFrame containing responses data
        choices (dict): dict for answer choice conversion
        condition (str, optional): Which kind of mental health condition to rate,
            "state_anxiety", "trait_anxiety", or "depression". If not specified,
            the condition is automatically infered. Default None.
        keep_subscores (bool, optional): Whether to include scores from subquestions
            in the output DataFrame, or only total score and classification.
            Default False.

    Returns:
        pd.DataFrame: Mental health condition ratings and classifications
    """

    # Infer condition type if not provided
    if condition is None:
        if "I feel calm" in question_label:
            condition = "state_anxiety"
        elif "calm, cool and collected" in question_label:
            condition = "trait_anxiety"
        elif "interest or pleasure" in question_label:
            condition = "depression"
        else:
            raise ValueError("Question incompatible with any supported condition type.")

    # Set up condition-specific parameters
    if condition == "state_anxiety":
        if "I feel calm" not in question_label:
            raise ValueError("Question incompatible with specified condition type.")
        num_subquestions = 6
        base_score = 10 / 3
        conversion = ["pos", "neg", "neg", "pos", "pos", "neg"]
        label = "state_anxiety"
        classification_boundaries = [0, 37, 44, 80]
        classes = ["no or low anxiety", "moderate anxiety", "high anxiety"]
        choice_codes = ["A1", "A2", "A3"]

    elif condition == "trait_anxiety":
        if "calm, cool and collected" not in question_label:
            raise ValueError("Question incompatible with specified condition type.")
        num_subquestions = 8
        base_score = 5 / 2
        conversion = [
            "pos",
            "neg",
            "neg",
            "pos",
            "neg",
            "neg",
            "pos",
            "neg",
        ]
        label = "trait_anxiety"
        classification_boundaries = [0, 37, 44, 80]
        classes = ["no or low anxiety", "moderate anxiety", "high anxiety"]
        choice_codes = ["A1", "A2", "A3"]
    elif condition == "depression":
        if "interest or pleasure" not in question_label:
            raise ValueError("Question incompatible with specified condition type.")
        num_subquestions = 8
        base_score = 1
        conversion = ["freq" for i in range(8)]
        label = "depression"
        classification_boundaries = [0, 4, 9, 14, 19, 24]
        classes = [
            "no to minimal depression",
            "mild depression",
            "moderate depression",
            "moderately severe depression",
            "severe depression",
        ]
        choice_codes = ["A1", "A2", "A3", "A4", "A5"]
    else:
        raise ValueError(
            "Unsupported condition type. Please consult your friendly local psychiatrist."
        )

    # Set up score conversion dicts
    pos_direction_scores = {
        "Not at all": 4 * base_score,
        "Somewhat": 3 * base_score,
        "Moderately": 2 * base_score,
        "Very much": 1 * base_score,
    }
    neg_direction_scores = {
        "Not at all": 1 * base_score,
        "Somewhat": 2 * base_score,
        "Moderately": 3 * base_score,
        "Very much": 4 * base_score,
    }
    frequency_scores = {
        "Not at all": 0 * base_score,
        "Several days": 1 * base_score,
        "More than half the days": 2 * base_score,
        "Nearly every day": 3 * base_score,
    }
    conversion_dicts = {
        "pos": pos_direction_scores,
        "neg": neg_direction_scores,
        "freq": frequency_scores,
    }
    invert_dict = {the_class: code for code, the_class in zip(choice_codes, classes)}

    # Map responses from code to text then to score
    df = pd.DataFrame()
    for column, conversion in zip(responses.columns, conversion):
        df[f"{column}_score"] = (
            responses[column]
            .map(choices)
            .map(conversion_dicts[conversion], na_action="ignore")
        )

    # Calculate total anxiety or depression scores
    # scaled by number of non-NaN responses
    # e.g. scale by 8/5 if 5/8 subquestions answered
    responses_counts = df.notna().sum(axis=1)
    df[f"{label}_score"] = (
        df.sum(axis=1, skipna=True).div(responses_counts).mul(num_subquestions)
    )

    # Suppress entries with less than half of all subquestions answered
    df.loc[responses_counts < num_subquestions / 2, f"{label}_score"] = None

    # Classify into categories
    df[f"{label}_class"] = pd.cut(
        df[f"{label}_score"],
        bins=classification_boundaries,
        labels=classes,
    ).map(invert_dict, na_action="ignore")

    if not keep_subscores:
        df = df.drop(df.columns[:-2], axis=1)

    return df


<<<<<<< HEAD
def strRange_to_intRange(strAnswer: str) -> int:
    
    """Calculate the mean of all numbers present in a string.

    Args:
        strAnswer (str): String containing numbers.

    Returns:
        int: Mean of all values present in the string.

    """

    if re.search(r"(?:[1-9]\d*)", strAnswer):
        list_range = re.findall(r"(?:[1-9]\d*)(?:\.)?(?:[1-9]\d+)?", strAnswer)
        list_range_numerical = list(map(int, list_range))

        return int(np.mean(list_range_numerical))

    else:
        return np.NaN  # Handy when computing mean, median,... using numpy


def range_to_numerical(question_label: str, responses: pd.DataFrame) -> pd.DataFrame:

    """Get numerical values from responses with ranges in a non-numerical datatype.

    Args:
        question_label (str): Question label to use for transformation type inference
        responses (pd.DataFrame): DataFrame containing responses data

    Returns:
        pd.DataFrame: Numerical values for each range
    """

    check_condition = {
        "For how long have you been working on your PhD without pay": "noincome_duration",
        "Right now, what is your monthly net income for your work at your research organization": "income_amount",
        "How much do you pay for your rent and associated living costs per month in euros": "costs_amount",
        "What was or is the longest duration of your contract or stipend related to your PhD project": "contract_duration",
        "How many holidays per year can you take according to your contract or stipend": "holiday_amount",
        "On average, how many hours do you typically work per week in total": "hours_amount",
        "How many days did you take off (holiday) in the past year": "holidaytaken_amount",
    }

    # Assign new question label
    for label in check_condition:
        if label in question_label:
            new_question_label = check_condition[label]

    # Check if correct question has been chosen
    if new_question_label is None:
        raise ValueError("Question incompatible with specified condition type.")

    df = pd.DataFrame()

    responses_numerical = responses.iloc[:, 0].apply(strRange_to_intRange)

    df[f"{new_question_label}"] = responses_numerical

    return df

=======
>>>>>>> df8304e4
def calculate_phd_duration(start_responses: pd.DataFrame, end_responses: pd.DataFrame):
    """Calculate PhD duration
    Args:
        start_responses (pd.DataFrame): DataFrame containing responses data of the start of duration
        end_responses (pd.DataFrame): DataFrame containing responses data of the end of duration
    Returns:
        pd.DataFrame: Rounded PhD duration in days, months and years"""

    # get labels of start and end questions to get their data
    df = pd.concat(
        [start_responses, end_responses],
        axis=1,
    )

    # duration calculation, return as day
    df["PhD duration (days)"] = df.iloc[:, 1] - df.iloc[:, 0]

    # convert days to month and year
    df["PhD duration (months)"] = df.iloc[:, 2] / np.timedelta64("1", "M")
    df["PhD duration (years)"] = df.iloc[:, 2] / np.timedelta64("1", "Y")

<<<<<<< HEAD
    # convert PhD duration (days) to float type for consistency
=======
    # covnert PhD duration (days) to float type for consistency
>>>>>>> df8304e4
    df["PhD duration (days)"] = df["PhD duration (days)"].dt.days

    # drop temporary columns used for duration calculation and return only duration in day, month and year
    df = df.iloc[:, 2:].round()

    return df<|MERGE_RESOLUTION|>--- conflicted
+++ resolved
@@ -1,4 +1,3 @@
-<<<<<<< HEAD
 import re
 
 import numpy as np
@@ -10,12 +9,7 @@
     "range_to_numerical",
     "calculate_phd_duration",
 ]
-=======
-import numpy as np
-import pandas as pd
-
-__all__ = ["rate_supervision", "rate_mental_health", "calculate_phd_duration"]
->>>>>>> df8304e4
+
 
 def rate_supervision(
     question_label: str,
@@ -255,9 +249,8 @@
     return df
 
 
-<<<<<<< HEAD
 def strRange_to_intRange(strAnswer: str) -> int:
-    
+
     """Calculate the mean of all numbers present in a string.
 
     Args:
@@ -317,8 +310,7 @@
 
     return df
 
-=======
->>>>>>> df8304e4
+
 def calculate_phd_duration(start_responses: pd.DataFrame, end_responses: pd.DataFrame):
     """Calculate PhD duration
     Args:
@@ -340,11 +332,7 @@
     df["PhD duration (months)"] = df.iloc[:, 2] / np.timedelta64("1", "M")
     df["PhD duration (years)"] = df.iloc[:, 2] / np.timedelta64("1", "Y")
 
-<<<<<<< HEAD
     # convert PhD duration (days) to float type for consistency
-=======
-    # covnert PhD duration (days) to float type for consistency
->>>>>>> df8304e4
     df["PhD duration (days)"] = df["PhD duration (days)"].dt.days
 
     # drop temporary columns used for duration calculation and return only duration in day, month and year
